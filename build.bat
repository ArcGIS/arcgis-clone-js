--- conflicted
+++ resolved
@@ -22,13 +22,10 @@
 popd
 
 pushd demos\deleteSolution
-<<<<<<< HEAD
-=======
 call npm run build
 popd
 
 pushd demos\deploySolution
->>>>>>> 9692134e
 call npm run build
 popd
 
