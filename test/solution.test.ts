/* Copyright (c) 2018 Esri
 * Apache-2.0 */

import * as fetchMock from "fetch-mock";
import { CustomArrayLikeMatchers, CustomMatchers } from './customMatchers';

import { Solution } from "../src/solution";
import { AgolItem } from "../src/agolItem";

import { UserSession } from "@esri/arcgis-rest-auth";
import { TOMORROW } from "./lib/utils";
<<<<<<< HEAD
import { IItemHash } from '../src/clone';

/*
=======

>>>>>>> 0943c012
describe("supporting Solution item", () => {

  // Set up a UserSession to use in all these tests
  const MOCK_USER_SESSION = new UserSession({
    clientId: "clientId",
    redirectUri: "https://example-app.com/redirect-uri",
    token: "fake-token",
    tokenExpires: TOMORROW,
    refreshToken: "refreshToken",
    refreshTokenExpires: TOMORROW,
    refreshTokenTTL: 1440,
    username: "casey",
    password: "123456",
    portal: "https://myorg.maps.arcgis.com/sharing/rest"
  });

  const MOCK_USER_REQOPTS = {
    authentication: MOCK_USER_SESSION
  };

  beforeEach(() => {
    jasmine.addMatchers(CustomMatchers);
  });

  afterEach(() => {
    fetchMock.restore();
  });

  it("sorts an item and its dependencies 1", () => {
    let abc = new AgolItem({});
    let def = new AgolItem({});
    let ghi = new AgolItem({});

    abc.dependencies = ["ghi", "def"];

    let results:string[] = Solution.topologicallySortItems({
      "abc": abc,
      "def": def,
      "ghi": ghi,
    });
    expect(results.length).toEqual(3);
    (expect(results) as CustomArrayLikeMatchers).toHaveOrder({predecessor: "ghi", successor: "abc"});
    (expect(results) as CustomArrayLikeMatchers).toHaveOrder({predecessor: "def", successor: "abc"});
  });

  it("sorts an item and its dependencies 2", () => {
    let abc = new AgolItem({});
    let def = new AgolItem({});
    let ghi = new AgolItem({});

    abc.dependencies = ["ghi", "def"];
    def.dependencies = ["ghi"];

    let results:string[] = Solution.topologicallySortItems({
      "abc": abc,
      "def": def,
      "ghi": ghi,
    });
    expect(results.length).toEqual(3);
    (expect(results) as CustomArrayLikeMatchers).toHaveOrder({predecessor: "ghi", successor: "abc"});
    (expect(results) as CustomArrayLikeMatchers).toHaveOrder({predecessor: "def", successor: "abc"});
    (expect(results) as CustomArrayLikeMatchers).toHaveOrder({predecessor: "ghi", successor: "def"});
  });

  it("sorts an item and its dependencies 3", () => {
    let abc = new AgolItem({});
    let def = new AgolItem({});
    let ghi = new AgolItem({});

    abc.dependencies = ["ghi"];
    ghi.dependencies = ["def"];

    let results:string[] = Solution.topologicallySortItems({
      "abc": abc,
      "def": def,
      "ghi": ghi,
    });
    expect(results.length).toEqual(3);
    (expect(results) as CustomArrayLikeMatchers).toHaveOrder({predecessor: "ghi", successor: "abc"});
    (expect(results) as CustomArrayLikeMatchers).toHaveOrder({predecessor: "def", successor: "abc"});
    (expect(results) as CustomArrayLikeMatchers).toHaveOrder({predecessor: "def", successor: "ghi"});
  });

  it("reports a multi-item cyclic dependency graph", () => {
    let abc = new AgolItem({});
    let def = new AgolItem({});
    let ghi = new AgolItem({});

    abc.dependencies = ["ghi"];
    def.dependencies = ["ghi"];
    ghi.dependencies = ["abc"];

    expect(function () {
      let results:string[] = Solution.topologicallySortItems({
        "abc": abc,
        "def": def,
        "ghi": ghi,
      });
    }).toThrowError(Error, "Cyclical dependency graph detected");
  });

  it("reports a single-item cyclic dependency graph", () => {
    let abc = new AgolItem({});
    let def = new AgolItem({});
    let ghi = new AgolItem({});

    def.dependencies = ["def"];

    expect(function () {
      let results:string[] = Solution.topologicallySortItems({
        "abc": abc,
        "def": def,
        "ghi": ghi,
      });
    }).toThrowError(Error, "Cyclical dependency graph detected");
  });

});
*/<|MERGE_RESOLUTION|>--- conflicted
+++ resolved
@@ -9,13 +9,7 @@
 
 import { UserSession } from "@esri/arcgis-rest-auth";
 import { TOMORROW } from "./lib/utils";
-<<<<<<< HEAD
-import { IItemHash } from '../src/clone';
 
-/*
-=======
-
->>>>>>> 0943c012
 describe("supporting Solution item", () => {
 
   // Set up a UserSession to use in all these tests
@@ -133,5 +127,4 @@
     }).toThrowError(Error, "Cyclical dependency graph detected");
   });
 
-});
-*/+});