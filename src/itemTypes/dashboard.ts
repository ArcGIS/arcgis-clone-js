/*
 | Copyright 2018 Esri
 |
 | Licensed under the Apache License, Version 2.0 (the "License");
 | you may not use this file except in compliance with the License.
 | You may obtain a copy of the License at
 |
 |    http://www.apache.org/licenses/LICENSE-2.0
 |
 | Unless required by applicable law or agreed to in writing, software
 | distributed under the License is distributed on an "AS IS" BASIS,
 | WITHOUT WARRANTIES OR CONDITIONS OF ANY KIND, either express or implied.
 | See the License for the specific language governing permissions and
 | limitations under the License.
 */

import * as adlib from "adlib";
import * as items from "@esri/arcgis-rest-items";
import { IUserRequestOptions } from "@esri/arcgis-rest-auth";

<<<<<<< HEAD
import * as mCommon from "./common";
=======
import * as mCommon from "../common";
import {getProp} from '../utils/object-helpers';
>>>>>>> 731379ac
import { ITemplate } from "../interfaces";

// (export decoration is for unit testing)
/**
 * The portion of a Dashboard app URL between the server and the app id.
 * @protected
 */
export const OPS_DASHBOARD_APP_URL_PATH:string = "/apps/opsdashboard/index.html#/";

// -- Externals ------------------------------------------------------------------------------------------------------//

// -- Create Bundle Process ------------------------------------------------------------------------------------------//

export function completeItemTemplate (
  itemTemplate: ITemplate,
  requestOptions?: IUserRequestOptions
): Promise<ITemplate> {
  return new Promise(resolve => {
    // Common templatizations: extent, item id, item dependency ids
    mCommon.doCommonTemplatizations(itemTemplate);

    // Templatize the app URL
    itemTemplate.item.url = mCommon.PLACEHOLDER_SERVER_NAME + OPS_DASHBOARD_APP_URL_PATH;

    resolve(itemTemplate);
  });
}

export function getDependencyIds (
  itemTemplate: ITemplate,
  requestOptions?: IUserRequestOptions
): Promise<string[]> {
  return new Promise(resolve => {
    const dependencies:string[] = [];

<<<<<<< HEAD
    const widgets:IDashboardWidget[] = mCommon.getProp(itemTemplate, "data.widgets");
=======
    const widgets:IDashboardWidget[] = getProp(fullItem, "data.widgets");
>>>>>>> 731379ac
    if (widgets) {
      widgets.forEach((widget:any) => {
        if (widget.type === "mapWidget") {
          dependencies.push(widget.itemId);
        }
      })
    }

    resolve(dependencies);
  });
}

// -- Deploy Bundle Process ------------------------------------------------------------------------------------------//

export function deployItem (
  itemTemplate: ITemplate,
  settings: any,
  requestOptions: IUserRequestOptions
): Promise<ITemplate> {
  return new Promise((resolve, reject) => {
    const options:items.IItemAddRequestOptions = {
      item: itemTemplate.item,
      folder: settings.folderId,
      ...requestOptions
    };
    if (itemTemplate.data) {
      options.item.text = itemTemplate.data;
    }

    // Create the item
    items.createItemInFolder(options)
    .then(
      createResponse => {
        // Add the new item to the settings
        settings[mCommon.deTemplatize(itemTemplate.itemId)] = {
          id: createResponse.id
        };
        itemTemplate.itemId = itemTemplate.item.id = createResponse.id;
        itemTemplate = adlib.adlib(itemTemplate, settings);

        // Update the app URL
        mCommon.updateItemURL(itemTemplate.itemId, itemTemplate.item.url, requestOptions)
        .then(
          () => resolve(itemTemplate),
          error => reject(error.response.error.message)
        );
      },
      error => reject(error.response.error.message)
    );
  });
}


// -- Internals ------------------------------------------------------------------------------------------------------//

/**
 * The relevant elements of a Dashboard widget.
 * @protected
 */
<<<<<<< HEAD
interface IDashboardWidget {
  /**
   * AGOL item id for some widget types
   */
  itemId: string;
  /**
   * Dashboard widget type
   */
  type: string;
=======
export function swizzleDependencies (
  fullItem: ITemplate,
  swizzles: mCommon.ISwizzleHash
): void {
  // Swizzle its webmap(s)
  const widgets:IDashboardWidget[] = getProp(fullItem, "data.widgets");
  if (Array.isArray(widgets)) {
    widgets.forEach(widget => {
      if (widget.type === "mapWidget") {
        widget.itemId = swizzles[widget.itemId].id;
      }
    });
  }
>>>>>>> 731379ac
}<|MERGE_RESOLUTION|>--- conflicted
+++ resolved
@@ -18,20 +18,30 @@
 import * as items from "@esri/arcgis-rest-items";
 import { IUserRequestOptions } from "@esri/arcgis-rest-auth";
 
-<<<<<<< HEAD
 import * as mCommon from "./common";
-=======
-import * as mCommon from "../common";
 import {getProp} from '../utils/object-helpers';
->>>>>>> 731379ac
 import { ITemplate } from "../interfaces";
 
-// (export decoration is for unit testing)
 /**
  * The portion of a Dashboard app URL between the server and the app id.
  * @protected
  */
-export const OPS_DASHBOARD_APP_URL_PATH:string = "/apps/opsdashboard/index.html#/";
+export const OPS_DASHBOARD_APP_URL_PART:string = "/apps/opsdashboard/index.html#/";
+
+/**
+ * The relevant elements of a Dashboard widget.
+ * @protected
+ */
+interface IDashboardWidget {
+  /**
+   * AGOL item id for some widget types
+   */
+  itemId: string;
+  /**
+   * Dashboard widget type
+   */
+  type: string;
+}
 
 // -- Externals ------------------------------------------------------------------------------------------------------//
 
@@ -46,24 +56,28 @@
     mCommon.doCommonTemplatizations(itemTemplate);
 
     // Templatize the app URL
-    itemTemplate.item.url = mCommon.PLACEHOLDER_SERVER_NAME + OPS_DASHBOARD_APP_URL_PATH;
+    itemTemplate.item.url = mCommon.PLACEHOLDER_SERVER_NAME + OPS_DASHBOARD_APP_URL_PART;
 
     resolve(itemTemplate);
   });
 }
 
-export function getDependencyIds (
+/**
+ * Gets the ids of the dependencies of an AGOL dashboard item.
+ *
+ * @param fullItem A dashboard item whose dependencies are sought
+ * @param requestOptions Options for requesting information from AGOL
+ * @return A promise that will resolve with list of dependent ids
+ * @protected
+ */
+export function getDependencies (
   itemTemplate: ITemplate,
-  requestOptions?: IUserRequestOptions
+  requestOptions: IUserRequestOptions
 ): Promise<string[]> {
   return new Promise(resolve => {
     const dependencies:string[] = [];
 
-<<<<<<< HEAD
-    const widgets:IDashboardWidget[] = mCommon.getProp(itemTemplate, "data.widgets");
-=======
-    const widgets:IDashboardWidget[] = getProp(fullItem, "data.widgets");
->>>>>>> 731379ac
+    const widgets:IDashboardWidget[] = getProp(itemTemplate, "data.widgets");
     if (widgets) {
       widgets.forEach((widget:any) => {
         if (widget.type === "mapWidget") {
@@ -115,37 +129,3 @@
     );
   });
 }
-
-
-// -- Internals ------------------------------------------------------------------------------------------------------//
-
-/**
- * The relevant elements of a Dashboard widget.
- * @protected
- */
-<<<<<<< HEAD
-interface IDashboardWidget {
-  /**
-   * AGOL item id for some widget types
-   */
-  itemId: string;
-  /**
-   * Dashboard widget type
-   */
-  type: string;
-=======
-export function swizzleDependencies (
-  fullItem: ITemplate,
-  swizzles: mCommon.ISwizzleHash
-): void {
-  // Swizzle its webmap(s)
-  const widgets:IDashboardWidget[] = getProp(fullItem, "data.widgets");
-  if (Array.isArray(widgets)) {
-    widgets.forEach(widget => {
-      if (widget.type === "mapWidget") {
-        widget.itemId = swizzles[widget.itemId].id;
-      }
-    });
-  }
->>>>>>> 731379ac
-}