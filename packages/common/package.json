--- conflicted
+++ resolved
@@ -19,21 +19,13 @@
     "xss": "^1.0.6"
   },
   "dependencies": {
-<<<<<<< HEAD
-    "@esri/arcgis-rest-auth": "^2.7.2",
-    "@esri/arcgis-rest-feature-layer": "^2.7.2",
-    "@esri/arcgis-rest-portal": "^2.7.2",
-    "@esri/arcgis-rest-request": "^2.7.2",
-    "@esri/arcgis-rest-service-admin": "^2.7.2",
-    "@types/lodash.isplainobject": "^4.0.6",
-    "lodash.isplainobject": "^4.0.6",
-=======
     "@esri/arcgis-rest-auth": "^2.10.0",
     "@esri/arcgis-rest-feature-layer": "^2.10.0",
     "@esri/arcgis-rest-portal": "^2.10.0",
     "@esri/arcgis-rest-request": "^2.10.0",
     "@esri/arcgis-rest-service-admin": "^2.10.0",
->>>>>>> 3c982915
+    "@types/lodash.isplainobject": "^4.0.6",
+    "lodash.isplainobject": "^4.0.6",
     "adlib": "^3.0.4",
     "tslib": "^1.10.0",
     "xss": "^1.0.6"
