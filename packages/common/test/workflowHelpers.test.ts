/** @license
 * Copyright 2024 Esri
 *
 * Licensed under the Apache License, Version 2.0 (the "License");
 * you may not use this file except in compliance with the License.
 * You may obtain a copy of the License at
 *
 *    http://www.apache.org/licenses/LICENSE-2.0
 *
 * Unless required by applicable law or agreed to in writing, software
 * distributed under the License is distributed on an "AS IS" BASIS,
 * WITHOUT WARRANTIES OR CONDITIONS OF ANY KIND, either express or implied.
 * See the License for the specific language governing permissions and
 * limitations under the License.
 */

/**
 * Provides tests for functions involving deployment of workflow items via the REST API.
 */

import * as interfaces from "../src/interfaces";
import * as request from "@esri/arcgis-rest-request";
import * as restHelpers from "../src/restHelpers";
import * as restHelpersGet from "../src/restHelpersGet";
import * as utils from "../../common/test/mocks/utils";
import * as workflowHelpers from "../src/workflowHelpers";
import JSZip from "jszip";

// ------------------------------------------------------------------------------------------------------------------ //

jasmine.DEFAULT_TIMEOUT_INTERVAL = 20000; // default is 5000 ms

let MOCK_USER_SESSION: interfaces.UserSession;

beforeEach(() => {
  MOCK_USER_SESSION = utils.createRuntimeMockUserSession();
});

describe("Module `workflowHelpers`", () => {
  describe("compressWorkflowIntoZipFile", () => {
    it("basic test", async () => {
      const workflowConfig: any = { jsTemplates: "Fred" };
      const zipFile = await workflowHelpers.compressWorkflowIntoZipFile(workflowConfig);
      expect(zipFile.name).toEqual("workflow_configuration.zip");
    });
  });

  describe("deleteWorkflowItem", () => {
    it("basic test", async () => {
      MOCK_USER_SESSION.getUser = () => Promise.resolve({ orgId: "org123" });
      MOCK_USER_SESSION.getPortal = () =>
        Promise.resolve({
          helperServices: {
            workflowManager: { url: "https://workflow.arcgis.com" },
          },
        });
      spyOn(restHelpersGet, "getItemDataAsJson").and.resolveTo({
        groupId: "grp1234567890",
      });
      const requestSpy = spyOn(request, "request").and.resolveTo(utils.getSuccessResponse());
      const removeGroupSpy = spyOn(restHelpers, "removeGroup").and.resolveTo(
        utils.getSuccessResponse({ id: "grp1234567890" }),
      );

      const result: boolean = await workflowHelpers.deleteWorkflowItem(
        "itm1234567890",
        "https://workflow.arcgis.com/org123",
        MOCK_USER_SESSION,
      );

      expect(requestSpy.calls.argsFor(0)[0]).toEqual("https://workflow.arcgis.com/org123/admin/itm1234567890");
      expect(result).toBeTrue();
      expect(removeGroupSpy).toHaveBeenCalled();
    });

    it("handles missing group id", async () => {
      MOCK_USER_SESSION.getUser = () => Promise.resolve({ orgId: "org123" });
      MOCK_USER_SESSION.getPortal = () =>
        Promise.resolve({
          helperServices: {
            workflowManager: { url: "https://workflow.arcgis.com" },
          },
        });
      spyOn(restHelpersGet, "getItemDataAsJson").and.resolveTo(null);
      spyOn(request, "request").and.resolveTo(utils.getSuccessResponse());
      const removeGroupSpy = spyOn(restHelpers, "removeGroup").and.resolveTo(
        utils.getSuccessResponse({ id: "grp1234567890" }),
      );

      const result: boolean = await workflowHelpers.deleteWorkflowItem(
        "itm1234567890",
        "https://workflow.arcgis.com/myOrgId",
        MOCK_USER_SESSION,
      );

      expect(result).toBeTrue();
      expect(removeGroupSpy).not.toHaveBeenCalled();
    });
  });

  describe("extractWorkflowFromZipFile", () => {
    it("basic test", async () => {
      const sampleWorkflowConfig = await generateWorkflowZipFileWithId();
      const zipFiles = await workflowHelpers.extractWorkflowFromZipFile(sampleWorkflowConfig);
      expect(zipFiles).toEqual({
        "jobExtPropertyTableDefinitions.json":
          '[{"table_id":"xMkNNrbMTga4mrWnoREGWA","table_name":"tree_request","table_alias":"Tree Request","table_order":-1,"relationship_type":1,"item_id":"7a69f67e4c6744918fbea49b8241640e","item_type":"SurveyForm","layer_id":"0","portal_type":"Current","feature_service_unique_id":"globalid","secure":1,"searchable":0}]',
        "jobExtPropertyDefinitions.json":
          '[{"table_id":"xMkNNrbMTga4mrWnoREGWA","property_name":"reqid","property_alias":"Request ID","property_order":0,"data_type":-1,"required":0,"editable":0,"visible":1},{"table_id":"xMkNNrbMTga4mrWnoREGWA","property_name":"reqcategory","property_alias":"Request Category","property_order":1,"data_type":-1,"required":0,"editable":0,"visible":1},{"table_id":"xMkNNrbMTga4mrWnoREGWA","property_name":"reqtype","property_alias":"Request Type","property_order":2,"data_type":-1,"required":0,"editable":0,"visible":1},{"table_id":"xMkNNrbMTga4mrWnoREGWA","property_name":"details","property_alias":"Details","property_order":3,"data_type":-1,"required":0,"editable":0,"visible":1},{"table_id":"xMkNNrbMTga4mrWnoREGWA","property_name":"pocfirstname","property_alias":"First Name","property_order":4,"data_type":-1,"required":0,"editable":0,"visible":1},{"table_id":"xMkNNrbMTga4mrWnoREGWA","property_name":"poclastname","property_alias":"Last Name","property_order":5,"data_type":-1,"required":0,"editable":0,"visible":1},{"table_id":"xMkNNrbMTga4mrWnoREGWA","property_name":"pocphone","property_alias":"Phone Number","property_order":6,"data_type":-1,"required":0,"editable":0,"visible":1},{"table_id":"xMkNNrbMTga4mrWnoREGWA","property_name":"pocemail","property_alias":"Email","property_order":7,"data_type":-1,"required":0,"editable":0,"visible":1},{"table_id":"xMkNNrbMTga4mrWnoREGWA","property_name":"locdesc","property_alias":"Location","property_order":8,"data_type":-1,"required":0,"editable":0,"visible":1},{"table_id":"xMkNNrbMTga4mrWnoREGWA","property_name":"publicview","property_alias":"Visible to Public","property_order":9,"data_type":-1,"required":0,"editable":0,"visible":1},{"table_id":"xMkNNrbMTga4mrWnoREGWA","property_name":"source","property_alias":"Source","property_order":10,"data_type":-1,"required":0,"editable":0,"visible":1},{"table_id":"xMkNNrbMTga4mrWnoREGWA","property_name":"assetglobalid","property_alias":"Asset GlobalID","property_order":11,"data_type":-1,"required":0,"editable":0,"visible":1},{"table_id":"xMkNNrbMTga4mrWnoREGWA","property_name":"assignmentglobalid","property_alias":"Assignment GlobalID","property_order":12,"data_type":-1,"required":0,"editable":0,"visible":1},{"table_id":"xMkNNrbMTga4mrWnoREGWA","property_name":"status","property_alias":"Status","property_order":13,"data_type":-1,"required":0,"editable":0,"visible":1},{"table_id":"xMkNNrbMTga4mrWnoREGWA","property_name":"notes","property_alias":"Notes","property_order":14,"data_type":-1,"required":0,"editable":0,"visible":1},{"table_id":"xMkNNrbMTga4mrWnoREGWA","property_name":"assignedto","property_alias":"Assigned To","property_order":15,"data_type":-1,"required":0,"editable":0,"visible":1},{"table_id":"xMkNNrbMTga4mrWnoREGWA","property_name":"resolutiondt","property_alias":"Resolved On","property_order":16,"data_type":-1,"required":0,"editable":0,"visible":1},{"table_id":"xMkNNrbMTga4mrWnoREGWA","property_name":"resolution","property_alias":"Resolution","property_order":17,"data_type":-1,"required":0,"editable":0,"visible":1},{"table_id":"xMkNNrbMTga4mrWnoREGWA","property_name":"globalid","property_alias":"GlobalID","property_order":18,"data_type":-1,"required":0,"editable":1,"visible":1},{"table_id":"xMkNNrbMTga4mrWnoREGWA","property_name":"created_date","property_alias":"Submitted On","property_order":19,"data_type":-1,"required":0,"editable":0,"visible":1},{"table_id":"xMkNNrbMTga4mrWnoREGWA","property_name":"created_user","property_alias":"Submitted By","property_order":20,"data_type":-1,"required":0,"editable":0,"visible":1},{"table_id":"xMkNNrbMTga4mrWnoREGWA","property_name":"last_edited_date","property_alias":"Last Edited On","property_order":21,"data_type":-1,"required":0,"editable":0,"visible":1},{"table_id":"xMkNNrbMTga4mrWnoREGWA","property_name":"last_edited_user","property_alias":"Last Edited By","property_order":22,"data_type":-1,"required":0,"editable":0,"visible":1}]',
      });
    });
  });

  describe("getWorkflowManagerAuthorized", () => {
    it("handles AGO authorized", async () => {
      spyOn(request, "request").and.resolveTo({ hasAdvancedLicense: true });

      const isAuthorized = await workflowHelpers.getWorkflowManagerAuthorized(
        "https://workflow.arcgis.com/myOrgId",
        MOCK_USER_SESSION,
      );
      expect(isAuthorized).toBeTrue();
    });

    it("handles AGO unauthorized", async () => {
      spyOn(request, "request").and.resolveTo({ hasAdvancedLicense: false });

      const isAuthorized = await workflowHelpers.getWorkflowManagerAuthorized(
        "https://workflow.arcgis.com/myOrgId",
        MOCK_USER_SESSION,
      );
      expect(isAuthorized).toBeFalse();
    });

    it("handles Enterprise authorized", async () => {
      const enterpriseWebAdaptorUrl = "https://myserver.mycompany.com/webadaptor/workflow";
      spyOn(request, "request").and.resolveTo({ hasAdvancedLicense: true });

      const isAuthorized = await workflowHelpers.getWorkflowManagerAuthorized(
        enterpriseWebAdaptorUrl,
        MOCK_USER_SESSION,
      );
      expect(isAuthorized).toBeTrue();
    });

    it("handles Enterprise unauthorized", async () => {
      const enterpriseWebAdaptorUrl = "https://myserver.mycompany.com/webadaptor/workflow";
      spyOn(request, "request").and.resolveTo({ hasAdvancedLicense: false });

      const isAuthorized = await workflowHelpers.getWorkflowManagerAuthorized(
        enterpriseWebAdaptorUrl,
        MOCK_USER_SESSION,
      );
      expect(isAuthorized).toBeFalse();
    });

    it("handles AGO unauthorized via throw", async () => {
      spyOn(request, "request").and.throwError("Unauthorized");

      const isAuthorized = await workflowHelpers.getWorkflowManagerAuthorized(
        "https://workflow.arcgis.com/myOrgId",
        MOCK_USER_SESSION,
      );
      expect(isAuthorized).toBeFalse();
    });

    it("handles failure from `request`", async () => {
      spyOn(request, "request").and.resolveTo(null);

      const isAuthorized = await workflowHelpers.getWorkflowManagerAuthorized(
        "https://workflow.arcgis.com/myOrgId",
        MOCK_USER_SESSION,
      );
      expect(isAuthorized).toBeFalse();
    });

    it("handles undefined args", async () => {
      spyOn(request, "request").and.resolveTo(null);

      const isAuthorized = await workflowHelpers.getWorkflowManagerAuthorized("", new interfaces.UserSession({}));
      expect(isAuthorized).toBeFalse();
    });
  });

  describe("getWorkflowBaseURL", () => {
    it("handles AGO with supplied portal info", async () => {
      const orgId = "abcdef";
      const portalResponse = {
        portalHostname: "myOrg.maps.arcgis.com",
        isPortal: false,
        helperServices: {
          workflowManager: {
            url: "https://workflow.arcgis.com",
          },
        },
      };

      const actual = await workflowHelpers.getWorkflowBaseURL(MOCK_USER_SESSION, portalResponse as any, orgId);

      expect(actual).toEqual(`https://workflow.arcgis.com/${orgId}`);
    });

    it("handles AGO with supplied portal info but workflow not supported 1", async () => {
      const orgId = "abcdef";
      const portalResponse = {
        portalHostname: "myOrg.maps.arcgis.com",
        isPortal: false,
        helperServices: {},
      };

      const actual = await workflowHelpers.getWorkflowBaseURL(MOCK_USER_SESSION, portalResponse as any, orgId);

      expect(actual).toEqual(`https://${portalResponse.portalHostname}/${orgId}`);
    });

    it("handles AGO with supplied portal info but workflow not supported 2", async () => {
      const orgId = "abcdef";
      const portalResponse = {
        portalHostname: "myOrg.maps.arcgis.com",
        isPortal: false,
      };

      const actual = await workflowHelpers.getWorkflowBaseURL(MOCK_USER_SESSION, portalResponse as any, orgId);

      expect(actual).toEqual(`https://${portalResponse.portalHostname}/${orgId}`);
    });

    it("handles AGO with missing portal info", async () => {
      const orgId = "abcdef";
      const portalResponse = undefined;

      spyOn(restHelpersGet, "getUser").and.resolveTo({ orgId });
      spyOn(restHelpersGet, "getPortal").and.resolveTo({
        portalHostname: "myOrg.maps.arcgis.com",
        isPortal: false,
        helperServices: {
          workflowManager: {
            url: "https://workflow.arcgis.com",
          },
        },
      } as any);

      const actual = await workflowHelpers.getWorkflowBaseURL(MOCK_USER_SESSION, portalResponse, orgId);

      expect(actual).toEqual(`https://workflow.arcgis.com/${orgId}`);
    });

    it("handles AGO with missing orgId and portal info", async () => {
      const orgId = "ghijkl";
      const portalResponse = undefined;

      spyOn(restHelpersGet, "getUser").and.resolveTo({ orgId });
      spyOn(restHelpersGet, "getPortal").and.resolveTo({
        portalHostname: "myOrg.maps.arcgis.com",
        isPortal: false,
        helperServices: {
          workflowManager: {
            url: "https://workflow.arcgis.com",
          },
        },
      } as any);

      const actual = await workflowHelpers.getWorkflowBaseURL(MOCK_USER_SESSION, portalResponse);

      expect(actual).toEqual(`https://workflow.arcgis.com/${orgId}`);
    });

    it("handles Enterprise with supplied portal info", async () => {
      const portalResponse = {
        portalHostname: "myOrg.maps.arcgis.com",
        isPortal: true,
        helperServices: {
          workflowManager: {
            url: "https://workflow.arcgis.com",
          },
        },
      };

      spyOn(restHelpersGet, "getEnterpriseServers").and.resolveTo([
        {
          id: "ghi",
          name: "serverGHI.esri.com:6443",
          adminUrl: "https://serverGHI.esri.com:6443/arcgis",
          url: "https://serverGHI.ags.esri.com/server",
          isHosted: true,
          serverType: "ArcGIS",
          serverRole: "HOSTING_SERVER",
          serverFunction: "WorkflowManager",
        },
      ]);

      const actual = await workflowHelpers.getWorkflowBaseURL(MOCK_USER_SESSION, portalResponse as any);

      expect(actual).toEqual(`https://serverGHI.ags.esri.com/server/workflow`);
    });
  });

  describe("getWorkflowEnterpriseServerRootURL", () => {
    it("fetches the Workflow Manager URL on Enterprise", async () => {
      const portalRestUrl = utils.PORTAL_SUBSET.restUrl;
      const servers = [
        {
          id: "abc",
          name: "serverABC.esri.com:11443",
          adminUrl: "https://serverABC.esri.com:11443/arcgis",
          url: "https://serverABC.ags.esri.com/gis",
          isHosted: false,
          serverType: "ARCGIS_NOTEBOOK_SERVER",
          serverRole: "FEDERATED_SERVER",
          serverFunction: "NotebookServer",
        },
        {
          id: "def",
          name: "serverDEF.ags.esri.com",
          adminUrl: "https://serverDEF.ags.esri.com/video",
          url: "https://serverDEF.ags.esri.com/video",
          isHosted: false,
          serverType: "ARCGIS_VIDEO_SERVER",
          serverRole: "FEDERATED_SERVER",
          serverFunction: "VideoServer",
        },
        {
          id: "ghi",
          name: "serverGHI.esri.com:6443",
          adminUrl: "https://serverGHI.esri.com:6443/arcgis",
          url: "https://serverGHI.ags.esri.com/server",
          isHosted: true,
          serverType: "ArcGIS",
          serverRole: "HOSTING_SERVER",
          serverFunction: "WorkflowManager",
        },
      ];

      spyOn(restHelpersGet, "getEnterpriseServers").and.resolveTo(servers);

      const actual = await workflowHelpers.getWorkflowEnterpriseServerRootURL(portalRestUrl, MOCK_USER_SESSION);

      expect(actual).toEqual("https://serverGHI.ags.esri.com/server");
    });

    it("handles case where the Workflow Manager is not enabled on Enterprise", async () => {
      const portalRestUrl = utils.PORTAL_SUBSET.restUrl;
      const servers = [
        {
          id: "abc",
          name: "serverABC.esri.com:11443",
          adminUrl: "https://serverABC.esri.com:11443/arcgis",
          url: "https://serverABC.ags.esri.com/gis",
          isHosted: false,
          serverType: "ARCGIS_NOTEBOOK_SERVER",
          serverRole: "FEDERATED_SERVER",
          serverFunction: "NotebookServer",
        },
        {
          id: "def",
          name: "serverDEF.ags.esri.com",
          adminUrl: "https://serverDEF.ags.esri.com/video",
          url: "https://serverDEF.ags.esri.com/video",
          isHosted: false,
          serverType: "ARCGIS_VIDEO_SERVER",
          serverRole: "FEDERATED_SERVER",
          serverFunction: "VideoServer",
        },
      ];

      spyOn(restHelpersGet, "getEnterpriseServers").and.resolveTo(servers);

      const actual = await workflowHelpers.getWorkflowEnterpriseServerRootURL(portalRestUrl, MOCK_USER_SESSION);

      expect(actual).toEqual("");
    });
  });

  describe("preprocessWorkflowTemplates", () => {
    it("will remove feature service templates that will be auto-generated by Workflow", () => {
      const templates = [
        {
          data: {
            viewSchema: {
              itemId: "{{aa396097307d4a42984b4a9d758cb3bc.itemId}}",
            },
            workflowLocations: {
              itemId: "{{bb6d6c06e27646568513758e85f24465.itemId}}",
            },
            workflowSchema: {
              itemId: "{{cc34534832e64bdeb5743a150aa917c2.itemId}}",
            },
          },
          dependencies: [
            "aa396097307d4a42984b4a9d758cb3bc",
            "bb6d6c06e27646568513758e85f24465",
            "cc34534832e64bdeb5743a150aa917c2",
          ],
          groups: [],
          itemId: "dd9b83cfa75c4828b9e3ba48dc242c31",
          type: "Workflow",
        },
        {
          itemId: "aa396097307d4a42984b4a9d758cb3bc",
          type: "Feature Service",
        },
        {
          itemId: "bb6d6c06e27646568513758e85f24465",
          type: "Feature Service",
        },
        {
          itemId: "cc34534832e64bdeb5743a150aa917c2",
          type: "Feature Service",
        },
        {
          itemId: "ee34534832e64bdeb5743a150aa917c2",
          type: "Feature Service",
        },
      ] as any;
      const templateDictionary = {};
      const actual = workflowHelpers.preprocessWorkflowTemplates(templates, templateDictionary);

      const expectedResult = {
        deployTemplates: [
          {
            data: {
              viewSchema: {
                itemId: "{{aa396097307d4a42984b4a9d758cb3bc.itemId}}",
              },
              workflowLocations: {
                itemId: "{{bb6d6c06e27646568513758e85f24465.itemId}}",
              },
              workflowSchema: {
                itemId: "{{cc34534832e64bdeb5743a150aa917c2.itemId}}",
              },
            },
            dependencies: [
              "aa396097307d4a42984b4a9d758cb3bc",
              "bb6d6c06e27646568513758e85f24465",
              "cc34534832e64bdeb5743a150aa917c2",
            ],
            groups: [],
            itemId: "dd9b83cfa75c4828b9e3ba48dc242c31",
            type: "Workflow",
          },
          {
            itemId: "ee34534832e64bdeb5743a150aa917c2",
            type: "Feature Service",
          },
        ],
        workflowManagedTemplates: [
          {
            itemId: "aa396097307d4a42984b4a9d758cb3bc",
            type: "Feature Service",
          },
          {
            itemId: "bb6d6c06e27646568513758e85f24465",
            type: "Feature Service",
          },
          {
            itemId: "cc34534832e64bdeb5743a150aa917c2",
            type: "Feature Service",
          },
        ],
      };

      const expectedTemplateDict = {
        workflows: {
          dd9b83cfa75c4828b9e3ba48dc242c31: {
            viewSchema: "aa396097307d4a42984b4a9d758cb3bc",
            workflowLocations: "bb6d6c06e27646568513758e85f24465",
            workflowSchema: "cc34534832e64bdeb5743a150aa917c2",
          },
        },
        aa396097307d4a42984b4a9d758cb3bc: {},
        bb6d6c06e27646568513758e85f24465: {},
        cc34534832e64bdeb5743a150aa917c2: {},
      };

      expect(actual).toEqual(expectedResult as any);
      expect(templateDictionary).toEqual(expectedTemplateDict);
    });
  });

  describe("updateWorkflowTemplateIds", () => {
    it("replace various IDs in the templates based on items that were created by Workflow", () => {
      const templateDictionary = {
        "workflows": {
          "5a007c90da4f4574987b03bb00e06bc9": {
            viewSchema: "37848a457d5d4f0495f89476b6b3dcff",
            workflowLocations: "14857382b2de441e95e81a6cd1740558",
            workflowSchema: "494a067c851a47449f162a1a716748a3",
          },
        },
        "37848a457d5d4f0495f89476b6b3dcff": {
          itemId: "f6fab03ad56548798f4b329852eb612d",
          url: "https://org/arcgis/rest/services/workflow_views_5a007c90da4f4574987b03bb00e06bc9/FeatureServer",
          name: "workflow_views_5a007c90da4f4574987b03bb00e06bc9",
          layer0: {
            fields: {
              jobs_objectid: {
                alias: "jobs_objectid",
                name: "jobs_objectid",
                type: "esriFieldTypeInteger",
              },
              job_id: {
                alias: "jobId",
                name: "job_id",
                type: "esriFieldTypeString",
              },
              job_name: {
                alias: "jobName",
                name: "job_name",
                type: "esriFieldTypeString",
              },
              objectid: {
                alias: "ObjectId",
                name: "ObjectId",
                type: "esriFieldTypeOID",
              },
            },
            itemId: "f6fab03ad56548798f4b329852eb612d",
            layerId: 0,
            url: "https://org/arcgis/rest/services/workflow_views_5a007c90da4f4574987b03bb00e06bc9/FeatureServer/0",
          },
        },
        "14857382b2de441e95e81a6cd1740558": {
          itemId: "7d0335ccc8fa47e58e04e0695785961a",
          url: "https://org/arcgis/rest/services/WorkflowLocations_5a007c90da4f4574987b03bb00e06bc9/FeatureServer",
          name: "WorkflowLocations_5a007c90da4f4574987b03bb00e06bc9",
          layer0: {
            fields: {
              created_user__not_used: {
                alias: "created_user",
                name: "created_user__not_used",
                type: "esriFieldTypeString",
              },
              job_id: {
                alias: "jobId",
                name: "job_id",
                type: "esriFieldTypeString",
              },
              objectid: {
                alias: "ObjectId",
                name: "ObjectId",
                type: "esriFieldTypeOID",
              },
            },
            itemId: "7d0335ccc8fa47e58e04e0695785961a",
            layerId: 0,
            url: "https://org/arcgis/rest/services/WorkflowLocations_5a007c90da4f4574987b03bb00e06bc9/FeatureServer/0",
          },
        },
        "494a067c851a47449f162a1a716748a3": {
          itemId: "bbd0b91e181a4889957d225dfba063b0",
          url: "https://org/arcgis/rest/services/workflow_5a007c90da4f4574987b03bb00e06bc9/FeatureServer",
          name: null,
          layer0: {
            fields: {
              objectid: {
                alias: "OBJECTID",
                name: "OBJECTID",
                type: "esriFieldTypeOID",
              },
              job_id: {
                alias: "job_id",
                name: "job_id",
                type: "esriFieldTypeString",
              },
            },
            itemId: "bbd0b91e181a4889957d225dfba063b0",
            layerId: 0,
            url: "https://org/arcgis/rest/services/workflow_5a007c90da4f4574987b03bb00e06bc9/FeatureServer/0",
          },
        },
        "title": "Workflow Services",
        "e82908aca67c410ea05eb949510b3450": {
          itemId: "e82908aca67c410ea05eb949510b3450",
        },
        "6e637a5807cb4e8886ae3066fddaedee": {
          def: {},
          itemId: "b8a8612eb445464bb69d2e7581fac195",
          url: "https://org/arcgis/rest/services/Layer1_e22767d30acf4f6eb1223f0ae6a9a9a2/FeatureServer/",
          name: "Layer1_e22767d30acf4f6eb1223f0ae6a9a9a2",
          layer0: {
            fields: {
              objectid: {
                name: "OBJECTID",
                alias: "OBJECTID",
                type: "esriFieldTypeOID",
              },
            },
            url: "https://org/arcgis/rest/services/Layer1_e22767d30acf4f6eb1223f0ae6a9a9a2/FeatureServer/0",
            layerId: "0",
            itemId: "b8a8612eb445464bb69d2e7581fac195",
          },
        },
        "5a007c90da4f4574987b03bb00e06bc9": {
          itemId: "a63f0de6c6204d8a882bc2af258de850",
        },
        "5a7e9bcb201f45db995939d5039d2aae": {
          itemId: "45444764bdb1434a9bbebcf36a7fa3b6",
          itemUrl: "https://org/sharing/rest/content/items/45444764bdb1434a9bbebcf36a7fa3b6",
        },
        "bb0337a672ac4352b465db4628af4b8c": {
          itemId: "3e3117fb944f421598839a34da21aa00",
          itemUrl: "https://org/sharing/rest/content/items/3e3117fb944f421598839a34da21aa00",
        },
        "b8a8612eb445464bb69d2e7581fac195": {
          itemId: "b8a8612eb445464bb69d2e7581fac195",
          url: "https://org/arcgis/rest/services/Layer1_e22767d30acf4f6eb1223f0ae6a9a9a2/FeatureServer/",
          name: "Layer1_e22767d30acf4f6eb1223f0ae6a9a9a2",
        },
      } as any;
      const templates = [
        {
          itemId: "b8a8612eb445464bb69d2e7581fac195",
          type: "Feature Service",
          dependencies: [],
          groups: [],
        },
        {
          itemId: "a63f0de6c6204d8a882bc2af258de850",
          type: "Workflow",
          dependencies: [
            "7d0335ccc8fa47e58e04e0695785961a",
            "f6fab03ad56548798f4b329852eb612d",
            "bbd0b91e181a4889957d225dfba063b0",
          ],
          groups: [],
        },
        {
          itemId: "45444764bdb1434a9bbebcf36a7fa3b6",
          type: "Web Map",
          dependencies: [
            "7d0335ccc8fa47e58e04e0695785961a",
            "f6fab03ad56548798f4b329852eb612d",
            "bbd0b91e181a4889957d225dfba063b0",
            "b8a8612eb445464bb69d2e7581fac195",
          ],
          groups: [],
        },
        {
          itemId: "3e3117fb944f421598839a34da21aa00",
          type: "Dashboard",
          dependencies: [
            "bbd0b91e181a4889957d225dfba063b0",
            "45444764bdb1434a9bbebcf36a7fa3b6",
            "b8a8612eb445464bb69d2e7581fac195",
          ],
          groups: [],
        },
        {
          itemId: "494a067c851a47449f162a1a716748a3",
          type: "Feature Service",
          dependencies: [],
          groups: [],
        },
        {
          itemId: "37848a457d5d4f0495f89476b6b3dcff",
          type: "Feature Service",
          dependencies: ["494a067c851a47449f162a1a716748a3"],
          groups: [],
        },
        {
          itemId: "14857382b2de441e95e81a6cd1740558",
          type: "Feature Service",
          dependencies: ["494a067c851a47449f162a1a716748a3"],
          groups: [],
        },
      ] as any;

      const actual = workflowHelpers.updateWorkflowTemplateIds(templates, templateDictionary);

      const expected = [
        {
          itemId: "b8a8612eb445464bb69d2e7581fac195",
          type: "Feature Service",
          dependencies: [],
          groups: [],
        },
        {
          itemId: "a63f0de6c6204d8a882bc2af258de850",
          type: "Workflow",
          dependencies: [
            "7d0335ccc8fa47e58e04e0695785961a",
            "f6fab03ad56548798f4b329852eb612d",
            "bbd0b91e181a4889957d225dfba063b0",
          ],
          groups: [],
        },
        {
          itemId: "45444764bdb1434a9bbebcf36a7fa3b6",
          type: "Web Map",
          dependencies: [
            "7d0335ccc8fa47e58e04e0695785961a",
            "f6fab03ad56548798f4b329852eb612d",
            "bbd0b91e181a4889957d225dfba063b0",
            "b8a8612eb445464bb69d2e7581fac195",
          ],
          groups: [],
        },
        {
          itemId: "3e3117fb944f421598839a34da21aa00",
          type: "Dashboard",
          dependencies: [
            "bbd0b91e181a4889957d225dfba063b0",
            "45444764bdb1434a9bbebcf36a7fa3b6",
            "b8a8612eb445464bb69d2e7581fac195",
          ],
          groups: [],
        },
        {
          itemId: "bbd0b91e181a4889957d225dfba063b0",
          type: "Feature Service",
          dependencies: [],
          groups: [],
        },
        {
          itemId: "f6fab03ad56548798f4b329852eb612d",
          type: "Feature Service",
          dependencies: ["bbd0b91e181a4889957d225dfba063b0"],
          groups: [],
        },
        {
          itemId: "7d0335ccc8fa47e58e04e0695785961a",
          type: "Feature Service",
          dependencies: ["bbd0b91e181a4889957d225dfba063b0"],
          groups: [],
        },
      ] as any;
      expect(actual).toEqual(expected);
    });
  });
<<<<<<< HEAD

  describe("getWorkflowDependencies", () => {
    it("will fetch workflow dependencies", () => {
      const template = {
        data: {
          viewSchema: {
            itemId: "ABC123"
          },
          workflowLocations: {
            itemId: "DEF456"
          },
          workflowSchema: {
            itemId: "GHI789"
          }
        },
        dependencies: []
      } as any;
      workflowHelpers.getWorkflowDependencies(template);
      expect(template.dependencies.length).toEqual(3);
    });
  });
=======
>>>>>>> 24c29ad4
});

// ------------------------------------------------------------------------------------------------------------------ //

export function generateWorkflowZipFileWithId(): Promise<File> {
  const zip = new JSZip();
  zip.file(
    "jobExtPropertyTableDefinitions.json",
    '[{"table_id":"xMkNNrbMTga4mrWnoREGWA","table_name":"tree_request","table_alias":"Tree Request","table_order":-1,"relationship_type":1,"item_id":"7a69f67e4c6744918fbea49b8241640e","item_type":"SurveyForm","layer_id":"0","portal_type":"Current","feature_service_unique_id":"globalid","secure":1,"searchable":0}]',
  );
  zip.file(
    "jobExtPropertyDefinitions.json",
    '[{"table_id":"xMkNNrbMTga4mrWnoREGWA","property_name":"reqid","property_alias":"Request ID","property_order":0,"data_type":-1,"required":0,"editable":0,"visible":1},{"table_id":"xMkNNrbMTga4mrWnoREGWA","property_name":"reqcategory","property_alias":"Request Category","property_order":1,"data_type":-1,"required":0,"editable":0,"visible":1},{"table_id":"xMkNNrbMTga4mrWnoREGWA","property_name":"reqtype","property_alias":"Request Type","property_order":2,"data_type":-1,"required":0,"editable":0,"visible":1},{"table_id":"xMkNNrbMTga4mrWnoREGWA","property_name":"details","property_alias":"Details","property_order":3,"data_type":-1,"required":0,"editable":0,"visible":1},{"table_id":"xMkNNrbMTga4mrWnoREGWA","property_name":"pocfirstname","property_alias":"First Name","property_order":4,"data_type":-1,"required":0,"editable":0,"visible":1},{"table_id":"xMkNNrbMTga4mrWnoREGWA","property_name":"poclastname","property_alias":"Last Name","property_order":5,"data_type":-1,"required":0,"editable":0,"visible":1},{"table_id":"xMkNNrbMTga4mrWnoREGWA","property_name":"pocphone","property_alias":"Phone Number","property_order":6,"data_type":-1,"required":0,"editable":0,"visible":1},{"table_id":"xMkNNrbMTga4mrWnoREGWA","property_name":"pocemail","property_alias":"Email","property_order":7,"data_type":-1,"required":0,"editable":0,"visible":1},{"table_id":"xMkNNrbMTga4mrWnoREGWA","property_name":"locdesc","property_alias":"Location","property_order":8,"data_type":-1,"required":0,"editable":0,"visible":1},{"table_id":"xMkNNrbMTga4mrWnoREGWA","property_name":"publicview","property_alias":"Visible to Public","property_order":9,"data_type":-1,"required":0,"editable":0,"visible":1},{"table_id":"xMkNNrbMTga4mrWnoREGWA","property_name":"source","property_alias":"Source","property_order":10,"data_type":-1,"required":0,"editable":0,"visible":1},{"table_id":"xMkNNrbMTga4mrWnoREGWA","property_name":"assetglobalid","property_alias":"Asset GlobalID","property_order":11,"data_type":-1,"required":0,"editable":0,"visible":1},{"table_id":"xMkNNrbMTga4mrWnoREGWA","property_name":"assignmentglobalid","property_alias":"Assignment GlobalID","property_order":12,"data_type":-1,"required":0,"editable":0,"visible":1},{"table_id":"xMkNNrbMTga4mrWnoREGWA","property_name":"status","property_alias":"Status","property_order":13,"data_type":-1,"required":0,"editable":0,"visible":1},{"table_id":"xMkNNrbMTga4mrWnoREGWA","property_name":"notes","property_alias":"Notes","property_order":14,"data_type":-1,"required":0,"editable":0,"visible":1},{"table_id":"xMkNNrbMTga4mrWnoREGWA","property_name":"assignedto","property_alias":"Assigned To","property_order":15,"data_type":-1,"required":0,"editable":0,"visible":1},{"table_id":"xMkNNrbMTga4mrWnoREGWA","property_name":"resolutiondt","property_alias":"Resolved On","property_order":16,"data_type":-1,"required":0,"editable":0,"visible":1},{"table_id":"xMkNNrbMTga4mrWnoREGWA","property_name":"resolution","property_alias":"Resolution","property_order":17,"data_type":-1,"required":0,"editable":0,"visible":1},{"table_id":"xMkNNrbMTga4mrWnoREGWA","property_name":"globalid","property_alias":"GlobalID","property_order":18,"data_type":-1,"required":0,"editable":1,"visible":1},{"table_id":"xMkNNrbMTga4mrWnoREGWA","property_name":"created_date","property_alias":"Submitted On","property_order":19,"data_type":-1,"required":0,"editable":0,"visible":1},{"table_id":"xMkNNrbMTga4mrWnoREGWA","property_name":"created_user","property_alias":"Submitted By","property_order":20,"data_type":-1,"required":0,"editable":0,"visible":1},{"table_id":"xMkNNrbMTga4mrWnoREGWA","property_name":"last_edited_date","property_alias":"Last Edited On","property_order":21,"data_type":-1,"required":0,"editable":0,"visible":1},{"table_id":"xMkNNrbMTga4mrWnoREGWA","property_name":"last_edited_user","property_alias":"Last Edited By","property_order":22,"data_type":-1,"required":0,"editable":0,"visible":1}]',
  );

  return zip.generateAsync({ type: "blob" }).then((blob) => {
    return Promise.resolve(new File([blob], "workflow_configuration.zip"));
  });
}

export function generateWorkflowZipFileWithoutId(): Promise<File> {
  const zip = new JSZip();
  zip.file(
    "jobExtPropertyDefinitions.json",
    '[{"table_id":"xMkNNrbMTga4mrWnoREGWA","property_name":"reqid","property_alias":"Request ID","property_order":0,"data_type":-1,"required":0,"editable":0,"visible":1},{"table_id":"xMkNNrbMTga4mrWnoREGWA","property_name":"reqcategory","property_alias":"Request Category","property_order":1,"data_type":-1,"required":0,"editable":0,"visible":1},{"table_id":"xMkNNrbMTga4mrWnoREGWA","property_name":"reqtype","property_alias":"Request Type","property_order":2,"data_type":-1,"required":0,"editable":0,"visible":1},{"table_id":"xMkNNrbMTga4mrWnoREGWA","property_name":"details","property_alias":"Details","property_order":3,"data_type":-1,"required":0,"editable":0,"visible":1},{"table_id":"xMkNNrbMTga4mrWnoREGWA","property_name":"pocfirstname","property_alias":"First Name","property_order":4,"data_type":-1,"required":0,"editable":0,"visible":1},{"table_id":"xMkNNrbMTga4mrWnoREGWA","property_name":"poclastname","property_alias":"Last Name","property_order":5,"data_type":-1,"required":0,"editable":0,"visible":1},{"table_id":"xMkNNrbMTga4mrWnoREGWA","property_name":"pocphone","property_alias":"Phone Number","property_order":6,"data_type":-1,"required":0,"editable":0,"visible":1},{"table_id":"xMkNNrbMTga4mrWnoREGWA","property_name":"pocemail","property_alias":"Email","property_order":7,"data_type":-1,"required":0,"editable":0,"visible":1},{"table_id":"xMkNNrbMTga4mrWnoREGWA","property_name":"locdesc","property_alias":"Location","property_order":8,"data_type":-1,"required":0,"editable":0,"visible":1},{"table_id":"xMkNNrbMTga4mrWnoREGWA","property_name":"publicview","property_alias":"Visible to Public","property_order":9,"data_type":-1,"required":0,"editable":0,"visible":1},{"table_id":"xMkNNrbMTga4mrWnoREGWA","property_name":"source","property_alias":"Source","property_order":10,"data_type":-1,"required":0,"editable":0,"visible":1},{"table_id":"xMkNNrbMTga4mrWnoREGWA","property_name":"assetglobalid","property_alias":"Asset GlobalID","property_order":11,"data_type":-1,"required":0,"editable":0,"visible":1},{"table_id":"xMkNNrbMTga4mrWnoREGWA","property_name":"assignmentglobalid","property_alias":"Assignment GlobalID","property_order":12,"data_type":-1,"required":0,"editable":0,"visible":1},{"table_id":"xMkNNrbMTga4mrWnoREGWA","property_name":"status","property_alias":"Status","property_order":13,"data_type":-1,"required":0,"editable":0,"visible":1},{"table_id":"xMkNNrbMTga4mrWnoREGWA","property_name":"notes","property_alias":"Notes","property_order":14,"data_type":-1,"required":0,"editable":0,"visible":1},{"table_id":"xMkNNrbMTga4mrWnoREGWA","property_name":"assignedto","property_alias":"Assigned To","property_order":15,"data_type":-1,"required":0,"editable":0,"visible":1},{"table_id":"xMkNNrbMTga4mrWnoREGWA","property_name":"resolutiondt","property_alias":"Resolved On","property_order":16,"data_type":-1,"required":0,"editable":0,"visible":1},{"table_id":"xMkNNrbMTga4mrWnoREGWA","property_name":"resolution","property_alias":"Resolution","property_order":17,"data_type":-1,"required":0,"editable":0,"visible":1},{"table_id":"xMkNNrbMTga4mrWnoREGWA","property_name":"globalid","property_alias":"GlobalID","property_order":18,"data_type":-1,"required":0,"editable":1,"visible":1},{"table_id":"xMkNNrbMTga4mrWnoREGWA","property_name":"created_date","property_alias":"Submitted On","property_order":19,"data_type":-1,"required":0,"editable":0,"visible":1},{"table_id":"xMkNNrbMTga4mrWnoREGWA","property_name":"created_user","property_alias":"Submitted By","property_order":20,"data_type":-1,"required":0,"editable":0,"visible":1},{"table_id":"xMkNNrbMTga4mrWnoREGWA","property_name":"last_edited_date","property_alias":"Last Edited On","property_order":21,"data_type":-1,"required":0,"editable":0,"visible":1},{"table_id":"xMkNNrbMTga4mrWnoREGWA","property_name":"last_edited_user","property_alias":"Last Edited By","property_order":22,"data_type":-1,"required":0,"editable":0,"visible":1}]',
  );
  zip.file(
    "jobTemplatesToExtPropertyTableDefXref.json",
    '[{"table_id":"xMkNNrbMTga4mrWnoREGWA","table_order":0,"job_template_id":"Gk9IjgBWQdGCFlRMf6fplw"}]',
  );

  return zip.generateAsync({ type: "blob" }).then((blob) => {
    return Promise.resolve(new File([blob], "workflow_configuration.zip"));
  });
}<|MERGE_RESOLUTION|>--- conflicted
+++ resolved
@@ -727,7 +727,6 @@
       expect(actual).toEqual(expected);
     });
   });
-<<<<<<< HEAD
 
   describe("getWorkflowDependencies", () => {
     it("will fetch workflow dependencies", () => {
@@ -749,8 +748,6 @@
       expect(template.dependencies.length).toEqual(3);
     });
   });
-=======
->>>>>>> 24c29ad4
 });
 
 // ------------------------------------------------------------------------------------------------------------------ //
