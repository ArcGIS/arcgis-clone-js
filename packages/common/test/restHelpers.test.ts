/** @license
 * Copyright 2018 Esri
 *
 * Licensed under the Apache License, Version 2.0 (the "License");
 * you may not use this file except in compliance with the License.
 * You may obtain a copy of the License at
 *
 *    http://www.apache.org/licenses/LICENSE-2.0
 *
 * Unless required by applicable law or agreed to in writing, software
 * distributed under the License is distributed on an "AS IS" BASIS,
 * WITHOUT WARRANTIES OR CONDITIONS OF ANY KIND, either express or implied.
 * See the License for the specific language governing permissions and
 * limitations under the License.
 */

/**
 * Provides tests for functions involving the arcgis-rest-js library.
 */

import * as restHelpers from "../src/restHelpers";
import * as utils from "../test/mocks/utils";
import * as interfaces from "../src/interfaces";
import * as auth from "@esri/arcgis-rest-auth";
import * as fetchMock from "fetch-mock";
import * as mockItems from "../test/mocks/agolItems";
import * as portal from "@esri/arcgis-rest-portal";

// ------------------------------------------------------------------------------------------------------------------ //

let itemTemplate: interfaces.IItemTemplate;

beforeEach(() => {
  itemTemplate = {
    itemId: "",
    key: "",
    properties: {
      service: {},
      layers: [
        {
          fields: []
        }
      ],
      tables: []
    },
    type: "",
    item: {},
    data: {},
    estimatedDeploymentCostFactor: 0,
    resources: [],
    dependencies: []
  };
});

jasmine.DEFAULT_TIMEOUT_INTERVAL = 20000; // default is 5000 ms

// Set up a interfaces.UserSession to use in all these tests
const MOCK_USER_SESSION = new interfaces.UserSession({
  clientId: "clientId",
  redirectUri: "https://example-app.com/redirect-uri",
  token: "fake-token",
  tokenExpires: utils.TOMORROW,
  refreshToken: "refreshToken",
  refreshTokenExpires: utils.TOMORROW,
  refreshTokenTTL: 1440,
  username: "casey",
  password: "123456",
  portal: "https://myorg.maps.arcgis.com/sharing/rest"
});

const portalSR: any = {
  wkid: 1
};
const serviceSR: any = {
  wkid: 2
};

const extent: any = {
  xmin: -131,
  ymin: 16,
  xmax: -57,
  ymax: 58,
  spatialReference: portalSR
};

const expectedExtent: any = {
  xmin: -131,
  ymin: 16,
  xmax: -57,
  ymax: 58,
  spatialReference: serviceSR
};

const geometryServiceUrl: string =
  "https://utility.arcgisonline.com/arcgis/rest/services/Geometry/GeometryServer";

const projectedGeometries: any[] = [
  {
    x: -131,
    y: 16
  },
  {
    x: -57,
    y: 58
  }
];

const organization: any = utils.getPortalResponse();

const solutionItemExtent: any = [
  [0, 0],
  [1, 1]
];

afterEach(() => {
  fetchMock.restore();
});

describe("Module `restHelpers`: common REST utility functions shared across packages", () => {
  describe("addToServiceDefinition", () => {
    it("can handle failure", done => {
      const url =
        "https://services123.arcgis.com/org1234567890/arcgis/rest/services/ROWPermits_publiccomment/FeatureServer/0";
      const adminUrl =
        "https://services123.arcgis.com/org1234567890/arcgis/rest/admin/services/ROWPermits_publiccomment/FeatureServer/0";

      fetchMock.post(adminUrl + "/addToDefinition", mockItems.get400Failure());

      restHelpers.addToServiceDefinition(url, {}).then(
        () => done.fail(),
        error => {
          jasmine.clock().uninstall();
          expect(utils.checkForArcgisRestSuccessRequestError(error)).toBe(true);
          done();
        }
      );
    });

    it("can add", done => {
      const url =
        "https://services123.arcgis.com/org1234567890/arcgis/rest/services/ROWPermits_publiccomment/FeatureServer/0";
      const adminUrl =
        "https://services123.arcgis.com/org1234567890/arcgis/rest/admin/services/ROWPermits_publiccomment/FeatureServer/0";

      fetchMock.post(adminUrl + "/addToDefinition", '{"success": true}');

      restHelpers.addToServiceDefinition(url, {}).then(
        () => {
          jasmine.clock().uninstall();
          done();
        },
        () => done.fail()
      );
    });
  });

  describe("createFeatureService", () => {
    it("can handle failure", done => {
      fetchMock.post(
        "https://myorg.maps.arcgis.com/sharing/rest/content/users/casey/createService",
        mockItems.get400Failure()
      );

      const properties: any = {
        service: {
          somePropNotInItem: true,
          isView: true,
          capabilities: "Query",
          spatialReference: {
            wkid: 102100
          }
        },
        layers: [
          {
            fields: []
          }
        ],
        tables: []
      };

      const template: any = {
        itemId: "ab766cba0dd44ec080420acc10990282",
        item: {
          id: "0",
          name: "A"
        },
        data: {},
        properties
      };

      const templateDictionary: any = {
        folderId: "aabb123456",
        isPortal: true,
        solutionItemId: "sol1234567890",
        ab766cba0dd44ec080420acc10990282: {},
        organization: organization,
        solutionItemExtent: solutionItemExtent
      };

      restHelpers
        .createFeatureService(template, MOCK_USER_SESSION, templateDictionary)
        .then(
          () => {
            jasmine.clock().uninstall();
            done.fail();
          },
          error => {
            jasmine.clock().uninstall();
            expect(utils.checkForArcgisRestSuccessRequestError(error)).toBe(
              true
            );
            done();
          }
        );
    });

    it("can create a service", done => {
      // Because we make the service name unique by appending a timestamp, set up a clock & user session
      // with known results
      jasmine.clock().uninstall();
      const date = new Date(Date.UTC(2019, 2, 4, 5, 6, 7)); // 0-based month
      const now = date.getTime();
<<<<<<< HEAD
      const sessionWithMockedTime: interfaces.UserSession = utils.createRuntimeMockUserSession(
=======
      const sessionWithMockedTime: auth.UserSession = utils.createRuntimeMockUserSession(
>>>>>>> bb2023fa
        utils.setMockDateTime(now)
      );

      fetchMock
        .post(
          "https://www.arcgis.com/sharing/rest/content/users/casey/createService",
          '{"encodedServiceURL":"https://services123.arcgis.com/org1234567890/arcgis/rest/services/' +
            "ROWPermits_publiccomment_" +
            now +
            '/FeatureServer","itemId":"svc1234567890",' +
            '"name":"ROWPermits_publiccomment_' +
            now +
            '","serviceItemId":"svc1234567890",' +
            '"serviceurl":"https://services123.arcgis.com/org1234567890/arcgis/rest/services/ROWPermits_publiccomment_' +
            now +
            '/FeatureServer","size":-1,"success":true,"type":"Feature Service","isView":false}'
        )
        .post(
          "https://www.arcgis.com/sharing/rest/content/users/casey/items/svc1234567890/move",
          '{"success":true,"itemId":"svc1234567890","owner":"casey","folder":"fld1234567890"}'
        );

      const properties: any = {
        service: {
          somePropNotInItem: true,
          isView: true,
          capabilities: "Query",
          spatialReference: {
            wkid: 102100
          }
        },
        layers: [
          {
            fields: []
          }
        ],
        tables: []
      };

      const template: any = {
        itemId: "ab766cba0dd44ec080420acc10990282",
        item: {
          id: "0",
          name: "A"
        },
        data: {},
        properties
      };
      const templateDictionary: any = {
        folderId: "aabb123456",
        isPortal: true,
        solutionItemId: "sol1234567890",
        ab766cba0dd44ec080420acc10990282: {},
        organization: organization,
        solutionItemExtent: solutionItemExtent
      };

      restHelpers
        .createFeatureService(
          template,
          sessionWithMockedTime,
          templateDictionary
        )
        .then(
          () => {
            jasmine.clock().uninstall();
            done();
          },
          () => {
            jasmine.clock().uninstall();
            done.fail();
          }
        );
    });
  });

  describe("createFullItem", () => {
    it("can create a minimal item", done => {
      const itemInfo: any = {};
      const folderId: string = null as string; // default is top level
      const itemThumbnailUrl: string = null as string;
      const dataFile: File = null as File;
      const metadataFile: File = null as File;
      const resourcesFiles: File[] = null as File[];
      const access = undefined as string; // default is "private"

      fetchMock.post(
        "https://myorg.maps.arcgis.com/sharing/rest/content/users/casey/" +
          (folderId ? folderId + "/addItem" : "addItem"),
        {
          success: true,
          id: "itm1234567980",
          folder: folderId
        }
      );

      restHelpers
        .createFullItem(
          itemInfo,
          folderId,
          MOCK_USER_SESSION,
          itemThumbnailUrl,
          dataFile,
          metadataFile,
          resourcesFiles,
          access
        )
        .then(response => (response.success ? done() : done.fail()), done.fail);
    });

    it("can create a minimal public item", done => {
      const itemInfo: any = {};
      const folderId: string = null as string; // default is top level
      const itemThumbnailUrl: string = null as string;
      const dataFile: File = null as File;
      const metadataFile: File = null as File;
      const resourcesFiles: File[] = null as File[];
      const access = "public";

      fetchMock
        .post(
          "https://myorg.maps.arcgis.com/sharing/rest/content/users/casey/" +
            (folderId ? folderId + "/addItem" : "addItem"),
          {
            success: true,
            id: "itm1234567980",
            folder: folderId
          }
        )
        .post(
          "https://myorg.maps.arcgis.com/sharing/rest/content/users/casey/items/itm1234567980/share",
          {
            notSharedWith: [] as string[],
            itemId: "itm1234567980"
          }
        );

      restHelpers
        .createFullItem(
          itemInfo,
          folderId,
          MOCK_USER_SESSION,
          itemThumbnailUrl,
          dataFile,
          metadataFile,
          resourcesFiles,
          access
        )
        .then(response => (response.success ? done() : done.fail()), done.fail);
    });

    // Files are only available in the browser
    if (typeof window !== "undefined") {
      it("can create an org item with goodies", done => {
        const itemInfo: any = {};
        const folderId: string = null as string; // default is top level
        const itemThumbnailUrl: string = "thumbnail/thumbnail.png";
        const dataFile: File = new File(
          [utils.getSampleJsonAsBlob()],
          "data.json"
        );
        const metadataFile: File = new File(
          [utils.getSampleMetadata()],
          "metadata.xml"
        );
        const resourcesFiles: File[] = [
          new File([utils.getSampleImage()], "image.png")
        ];
        const access = "org";

        fetchMock
          .post(
            "https://myorg.maps.arcgis.com/sharing/rest/content/users/casey/" +
              (folderId ? folderId + "/addItem" : "addItem"),
            {
              success: true,
              id: "itm1234567980",
              folder: folderId
            }
          )
          .post(
            "https://myorg.maps.arcgis.com/sharing/rest/content/users/casey/items/itm1234567980/share",
            {
              notSharedWith: [] as string[],
              itemId: "itm1234567980"
            }
          )
          .post(
            "https://www.arcgis.com/sharing/content/items/itm1234567980/info/thumbnail/thumbnail.png",
            utils.getSampleImage(),
            { sendAsJson: false }
          )
          .post(
            "https://myorg.maps.arcgis.com/sharing/rest/content/users/casey/items/itm1234567980/update",
            utils.getSuccessResponse({ id: "itm1234567980" })
          )
          .post(
            "https://myorg.maps.arcgis.com/sharing/rest/content/users/casey/items/itm1234567980/addResources",
            utils.getSuccessResponse({
              itemId: "itm1234567980",
              owner: MOCK_USER_SESSION.username,
              folder: null
            })
          );

        restHelpers
          .createFullItem(
            itemInfo,
            folderId,
            MOCK_USER_SESSION,
            itemThumbnailUrl,
            dataFile,
            metadataFile,
            resourcesFiles,
            access
          )
          .then(
            response => (response.success ? done() : done.fail()),
            done.fail
          );
      });

      it("can create an item with a resource in a subfolder", done => {
        const itemInfo: any = {};
        const folderId: string = null as string; // default is top level
        const itemThumbnailUrl: string = null as string;
        const dataFile: File = null as File;
        const metadataFile: File = null as File;
        const resourcesFiles: File[] = [
          new File([utils.getSampleImage()], "resourceFolder/image.png")
        ];
        const access = undefined as string; // default is "private"

        fetchMock
          .post(
            "https://myorg.maps.arcgis.com/sharing/rest/content/users/casey/" +
              (folderId ? folderId + "/addItem" : "addItem"),
            {
              success: true,
              id: "itm1234567980",
              folder: folderId
            }
          )
          .post(
            "https://myorg.maps.arcgis.com/sharing/rest/content/users/casey/items/itm1234567980/addResources",
            utils.getSuccessResponse({
              itemId: "itm1234567980",
              owner: MOCK_USER_SESSION.username,
              folder: "resourceFolder"
            })
          );

        restHelpers
          .createFullItem(
            itemInfo,
            folderId,
            MOCK_USER_SESSION,
            itemThumbnailUrl,
            dataFile,
            metadataFile,
            resourcesFiles,
            access
          )
          .then(
            response => (response.success ? done() : done.fail()),
            done.fail
          );
      });

      it("can handle failure to add metadata to item, hard error", done => {
        const itemInfo: any = {};
        const folderId: string = null as string; // default is top level
        const itemThumbnailUrl: string = null as string;
        const dataFile: File = null as File;
        const metadataFile: File = new File(
          [utils.getSampleMetadata()],
          "metadata.xml"
        );
        const resourcesFiles: File[] = null as File[];
        const access = undefined as string; // default is "private"

        fetchMock
          .post(
            "https://myorg.maps.arcgis.com/sharing/rest/content/users/casey/" +
              (folderId ? folderId + "/addItem" : "addItem"),
            {
              success: true,
              id: "itm1234567980",
              folder: folderId
            }
          )
          .post(
            "https://myorg.maps.arcgis.com/sharing/rest/content/users/casey/items/itm1234567980/update",
            500
          );

        restHelpers
          .createFullItem(
            itemInfo,
            folderId,
            MOCK_USER_SESSION,
            itemThumbnailUrl,
            dataFile,
            metadataFile,
            resourcesFiles,
            access
          )
          .then(() => done.fail(), done);
      });
    }

    it("can handle failure to create an item", done => {
      const itemInfo: any = {};
      const folderId: string = null as string; // default is top level
      const itemThumbnailUrl: string = null as string;
      const dataFile: File = null as File;
      const metadataFile: File = null as File;
      const resourcesFiles: File[] = null as File[];
      const access = undefined as string; // default is "private"

      fetchMock.post(
        "https://myorg.maps.arcgis.com/sharing/rest/content/users/casey/" +
          (folderId ? folderId + "/addItem" : "addItem"),
        {
          success: false,
          id: "itm1234567980",
          folder: folderId
        }
      );

      restHelpers
        .createFullItem(
          itemInfo,
          folderId,
          MOCK_USER_SESSION,
          itemThumbnailUrl,
          dataFile,
          metadataFile,
          resourcesFiles,
          access
        )
        .then(() => done.fail(), done);
    });

    it("can handle failure to create an item, hard error", done => {
      const itemInfo: any = {};
      const folderId: string = null as string; // default is top level
      const itemThumbnailUrl: string = null as string;
      const dataFile: File = null as File;
      const metadataFile: File = null as File;
      const resourcesFiles: File[] = null as File[];
      const access = undefined as string; // default is "private"

      fetchMock.post(
        "https://myorg.maps.arcgis.com/sharing/rest/content/users/casey/" +
          (folderId ? folderId + "/addItem" : "addItem"),
        500
      );

      restHelpers
        .createFullItem(
          itemInfo,
          folderId,
          MOCK_USER_SESSION,
          itemThumbnailUrl,
          dataFile,
          metadataFile,
          resourcesFiles,
          access
        )
        .then(() => done.fail(), done);
    });

    it("can handle failure to create a public item, hard error", done => {
      const itemInfo: any = {};
      const folderId: string = null as string; // default is top level
      const itemThumbnailUrl: string = null as string;
      const dataFile: File = null as File;
      const metadataFile: File = null as File;
      const resourcesFiles: File[] = null as File[];
      const access = "public";

      fetchMock
        .post(
          "https://myorg.maps.arcgis.com/sharing/rest/content/users/casey/" +
            (folderId ? folderId + "/addItem" : "addItem"),
          {
            success: true,
            id: "itm1234567980",
            folder: folderId
          }
        )
        .post(
          "https://myorg.maps.arcgis.com/sharing/rest/content/users/casey/items/itm1234567980/share",
          500
        );

      restHelpers
        .createFullItem(
          itemInfo,
          folderId,
          MOCK_USER_SESSION,
          itemThumbnailUrl,
          dataFile,
          metadataFile,
          resourcesFiles,
          access
        )
        .then(() => done.fail(), done);
    });
  });

  describe("createItemWithData", () => {
    it("can handle private specification", done => {
      const itemInfo: any = {};
      const dataInfo: any = {};
      const folderId = "fld1234567890";
      const access = "private";

      const createUrl =
        "https://myorg.maps.arcgis.com/sharing/rest/content/users/casey/fld1234567890/addItem";
      const expectedCreate = {
        success: true,
        id: "itm1234567980",
        folder: folderId
      };
      fetchMock.post(createUrl, expectedCreate);

      restHelpers
        .createItemWithData(
          itemInfo,
          dataInfo,
          MOCK_USER_SESSION,
          folderId,
          access
        )
        .then(
          (response: portal.ICreateItemResponse) => {
            expect(response).toEqual(expectedCreate);
            done();
          },
          () => done.fail()
        );
    });

    it("can handle org specification", done => {
      const itemInfo: any = {};
      const dataInfo: any = {};
      const folderId = "fld1234567890";
      const access = "org";

      const createUrl =
        "https://myorg.maps.arcgis.com/sharing/rest/content/users/casey/fld1234567890/addItem";
      const expectedCreate = {
        success: true,
        id: "itm1234567980",
        folder: folderId
      };
      const shareUrl =
        "https://myorg.maps.arcgis.com/sharing/rest/content/users/casey/items/itm1234567980/share";
      const expectedShare = {
        notSharedWith: [] as string[],
        itemId: expectedCreate.id
      };
      fetchMock.post(createUrl, expectedCreate).post(shareUrl, expectedShare);

      restHelpers
        .createItemWithData(
          itemInfo,
          dataInfo,
          MOCK_USER_SESSION,
          folderId,
          access
        )
        .then(
          (response: portal.ICreateItemResponse) => {
            expect(response).toEqual(expectedCreate);
            done();
          },
          () => done.fail()
        );
    });

    it("can handle public specification", done => {
      const itemInfo: any = {};
      const dataInfo: any = {};
      const folderId = "fld1234567890";
      const access = "public";

      const createUrl =
        "https://myorg.maps.arcgis.com/sharing/rest/content/users/casey/fld1234567890/addItem";
      const expectedCreate = {
        success: true,
        id: "itm1234567980",
        folder: folderId
      };
      const shareUrl =
        "https://myorg.maps.arcgis.com/sharing/rest/content/users/casey/items/itm1234567980/share";
      const expectedShare = {
        notSharedWith: [] as string[],
        itemId: expectedCreate.id
      };
      fetchMock.post(createUrl, expectedCreate).post(shareUrl, expectedShare);

      restHelpers
        .createItemWithData(
          itemInfo,
          dataInfo,
          MOCK_USER_SESSION,
          folderId,
          access
        )
        .then(
          (response: portal.ICreateItemResponse) => {
            expect(response).toEqual(expectedCreate);
            done();
          },
          () => done.fail()
        );
    });

    it("can handle failure to change created item's access", done => {
      const itemInfo: any = {};
      const dataInfo: any = {};
      const folderId = "fld1234567890";
      const access = "public";

      const createUrl =
        "https://myorg.maps.arcgis.com/sharing/rest/content/users/casey/fld1234567890/addItem";
      const expectedCreate = {
        success: true,
        id: "itm1234567980",
        folder: folderId
      };
      const shareUrl =
        "https://myorg.maps.arcgis.com/sharing/rest/content/users/casey/items/itm1234567980/share";
      const expectedShare = {
        error: {
          code: 400,
          messageCode: "CONT_0001",
          message: "Item does not exist or is inaccessible.",
          details: [] as any[]
        }
      };
      fetchMock.post(createUrl, expectedCreate).post(shareUrl, expectedShare);

      restHelpers
        .createItemWithData(
          itemInfo,
          dataInfo,
          MOCK_USER_SESSION,
          folderId,
          access
        )
        .then(
          () => done.fail(),
          response => {
            expect(response.success).toEqual(false);
            done();
          }
        );
    });
  });

  describe("createUniqueFolder", () => {
    it("folder doesn't already exist", done => {
      const folderTitleRoot = "folder name";
      const suffix = 0;
      const expectedSuccess = successfulFolderCreation(folderTitleRoot, suffix);

      fetchMock.post(
        "https://myorg.maps.arcgis.com/sharing/rest/content/users/casey/createFolder",
        JSON.stringify(expectedSuccess)
      );
      restHelpers
        .createUniqueFolder(folderTitleRoot, MOCK_USER_SESSION)
        .then((response: portal.IAddFolderResponse) => {
          expect(response).toEqual(expectedSuccess);
          done();
        }, done.fail);
    });

    it("initial version of folder exists", done => {
      const folderTitleRoot = "folder name";
      const expectedSuffix = 1;
      const expectedSuccess = successfulFolderCreation(
        folderTitleRoot,
        expectedSuffix
      );

      let suffix = 0;
      fetchMock.post(
        "https://myorg.maps.arcgis.com/sharing/rest/content/users/casey/createFolder",
        () => {
          const response =
            suffix === expectedSuffix
              ? JSON.stringify(
                  successfulFolderCreation(folderTitleRoot, suffix)
                )
              : JSON.stringify(failedFolderCreation(folderTitleRoot, suffix));
          ++suffix;
          return response;
        }
      );
      restHelpers
        .createUniqueFolder(folderTitleRoot, MOCK_USER_SESSION)
        .then((response: portal.IAddFolderResponse) => {
          expect(response).toEqual(expectedSuccess);
          done();
        }, done.fail);
    });

    it("two versions of folder exist", done => {
      const folderTitleRoot = "folder name";
      const expectedSuffix = 2;
      const expectedSuccess = successfulFolderCreation(
        folderTitleRoot,
        expectedSuffix
      );

      let suffix = 0;
      fetchMock.post(
        "https://myorg.maps.arcgis.com/sharing/rest/content/users/casey/createFolder",
        () => {
          const response =
            suffix === expectedSuffix
              ? JSON.stringify(
                  successfulFolderCreation(folderTitleRoot, suffix)
                )
              : JSON.stringify(failedFolderCreation(folderTitleRoot, suffix));
          ++suffix;
          return response;
        }
      );
      restHelpers
        .createUniqueFolder(folderTitleRoot, MOCK_USER_SESSION)
        .then((response: portal.IAddFolderResponse) => {
          expect(response).toEqual(expectedSuccess);
          done();
        }, done.fail);
    });

    it("three versions of folder exist", done => {
      const folderTitleRoot = "folder name";
      const expectedSuffix = 3;
      const expectedSuccess = successfulFolderCreation(
        folderTitleRoot,
        expectedSuffix
      );

      let suffix = 0;
      fetchMock.post(
        "https://myorg.maps.arcgis.com/sharing/rest/content/users/casey/createFolder",
        () => {
          const response =
            suffix === expectedSuffix
              ? JSON.stringify(
                  successfulFolderCreation(folderTitleRoot, suffix)
                )
              : JSON.stringify(failedFolderCreation(folderTitleRoot, suffix));
          ++suffix;
          return response;
        }
      );
      restHelpers
        .createUniqueFolder(folderTitleRoot, MOCK_USER_SESSION)
        .then((response: portal.IAddFolderResponse) => {
          expect(response).toEqual(expectedSuccess);
          done();
        }, done.fail);
    });

    it("can handle abbreviated error", done => {
      const folderTitleRoot = "My Folder";
      const userSession = MOCK_USER_SESSION;

      const createUrl =
        "https://myorg.maps.arcgis.com/sharing/rest/content/users/casey/createFolder";
      const expectedCreate = {
        error: {
          code: 400,
          message: "Unable to create folder.",
          details: [] as any[]
        }
      };
      fetchMock.post(createUrl, expectedCreate);

      restHelpers.createUniqueFolder(folderTitleRoot, userSession).then(
        () => done.fail(),
        response => {
          expect(response.success).toBeUndefined();
          expect(response.message).toEqual("400: Unable to create folder.");
          done();
        }
      );
    });

    it("can handle extended error", done => {
      const folderTitleRoot = "My Folder";
      const userSession = MOCK_USER_SESSION;

      const createUrl =
        "https://myorg.maps.arcgis.com/sharing/rest/content/users/casey/createFolder";
      const expectedCreate = {
        error: {
          code: 400,
          message: "Unable to create folder.",
          details: ["Folder title '" + folderTitleRoot + "' not available."]
        }
      };
      fetchMock.post(createUrl, expectedCreate);

      restHelpers.createUniqueFolder(folderTitleRoot, userSession).then(
        () => done.fail(),
        response => {
          expect(response.success).toBeUndefined();
          expect(response.message).toEqual("400: Unable to create folder.");
          done();
        }
      );
    });
  });

  describe("extractDependencies", () => {
    it("should handle error", done => {
      const baseSvcURL =
        "https://services123.arcgis.com/org1234567890/arcgis/rest/services/ROWPermits_publiccomment/FeatureServer";

      itemTemplate.item.url = baseSvcURL;
      itemTemplate.properties.service.isView = true;

      fetchMock.post(baseSvcURL + "/sources?f=json", mockItems.get400Failure());
      restHelpers.extractDependencies(itemTemplate, MOCK_USER_SESSION).then(
        () => done.fail(),
        error => {
          expect(utils.checkForArcgisRestSuccessRequestError(error)).toBe(true);
          done();
        }
      );
    });

    it("should get empty array when the service is not a view", () => {
      const expected: any[] = [];
      const baseSvcURL =
        "https://services123.arcgis.com/org1234567890/arcgis/rest/services/ROWPermits_publiccomment/FeatureServer";

      itemTemplate.item.url = baseSvcURL;
      itemTemplate.properties.service.isView = false;

      fetchMock.post(
        baseSvcURL + "/sources?f=json",
        mockItems.getAGOLServiceSources()
      );
      restHelpers.extractDependencies(itemTemplate, MOCK_USER_SESSION).then(
        dependencies => {
          expect(dependencies).toEqual(expected);
        },
        () => fail()
      );
    });

    it("should get array of dependencies for a view", done => {
      const expected: any[] = [
        {
          id: "svc1234567890",
          name: "OtherSourceServiceName"
        }
      ];
      const baseSvcURL =
        "https://services123.arcgis.com/org1234567890/arcgis/rest/services/ROWPermits_publiccomment/FeatureServer";

      itemTemplate.item.url = baseSvcURL;
      itemTemplate.properties.service.isView = true;

      fetchMock.post(
        itemTemplate.item.url + "/sources?f=json",
        mockItems.getAGOLServiceSources()
      );
      restHelpers.extractDependencies(itemTemplate, MOCK_USER_SESSION).then(
        dependencies => {
          expect(dependencies).toEqual(expected);
          done();
        },
        e => fail(e)
      );
    });
  });

  describe("convertExtent", () => {
    it("can handle unmatched wkid", done => {
      fetchMock
        .post(geometryServiceUrl + "/findTransformations", {
          transformations: [
            {
              wkid: 3
            }
          ]
        })
        .post(geometryServiceUrl + "/project", {
          geometries: projectedGeometries
        })
        .post(geometryServiceUrl + "/findTransformations/rest/info", "{}")
        .post(geometryServiceUrl + "/project/rest/info", "{}");

      restHelpers
        .convertExtent(extent, serviceSR, geometryServiceUrl, MOCK_USER_SESSION)
        .then(_extent => {
          expect(_extent).toEqual(expectedExtent);
          done();
        }, done.fail);
    });

    it("can handle unmatched wkid and geoTransforms", done => {
      fetchMock
        .post(geometryServiceUrl + "/findTransformations", {
          transformations: [
            {
              geoTransforms: 3
            }
          ]
        })
        .post(geometryServiceUrl + "/project", {
          geometries: projectedGeometries
        })
        .post(geometryServiceUrl + "/findTransformations/rest/info", "{}")
        .post(geometryServiceUrl + "/project/rest/info", "{}");

      restHelpers
        .convertExtent(extent, serviceSR, geometryServiceUrl, MOCK_USER_SESSION)
        .then(_extent => {
          expect(_extent).toEqual(expectedExtent);
          done();
        }, done.fail);
    });

    it("can handle unmatched wkid and no transformations", done => {
      fetchMock
        .post(geometryServiceUrl + "/findTransformations", {})
        .post(geometryServiceUrl + "/project", {
          geometries: projectedGeometries
        })
        .post(geometryServiceUrl + "/findTransformations/rest/info", "{}")
        .post(geometryServiceUrl + "/project/rest/info", "{}");

      restHelpers
        .convertExtent(extent, serviceSR, geometryServiceUrl, MOCK_USER_SESSION)
        .then(_extent => {
          expect(_extent).toEqual(expectedExtent);
          done();
        }, done.fail);
    });

    it("can handle unmatched wkid and unexpected transformations", done => {
      fetchMock
        .post(geometryServiceUrl + "/findTransformations", {
          transformations: [{}]
        })
        .post(geometryServiceUrl + "/project", {
          geometries: projectedGeometries
        })
        .post(geometryServiceUrl + "/findTransformations/rest/info", "{}")
        .post(geometryServiceUrl + "/project/rest/info", "{}");

      restHelpers
        .convertExtent(extent, serviceSR, geometryServiceUrl, MOCK_USER_SESSION)
        .then(_extent => {
          expect(_extent).toEqual(expectedExtent);
          done();
        }, done.fail);
    });

    it("can handle unmatched wkid and no geom in response", done => {
      fetchMock
        .post(geometryServiceUrl + "/findTransformations", {
          transformations: [
            {
              wkid: 3
            }
          ]
        })
        .post(geometryServiceUrl + "/project", {
          geometries: []
        })
        .post(geometryServiceUrl + "/findTransformations/rest/info", "{}")
        .post(geometryServiceUrl + "/project/rest/info", "{}");

      const expected: any = undefined;

      restHelpers
        .convertExtent(extent, serviceSR, geometryServiceUrl, MOCK_USER_SESSION)
        .then(_extent => {
          expect(_extent).toEqual(expected);
          done();
        }, done.fail);
    });

    it("can handle unmatched wkid and failure on project", done => {
      fetchMock
        .post(geometryServiceUrl + "/findTransformations", {
          transformations: [
            {
              wkid: 3
            }
          ]
        })
        .post(geometryServiceUrl + "/project", mockItems.get400Failure())
        .post(geometryServiceUrl + "/findTransformations/rest/info", "{}")
        .post(geometryServiceUrl + "/project/rest/info", "{}");

      restHelpers
        .convertExtent(extent, serviceSR, geometryServiceUrl, MOCK_USER_SESSION)
        .then(_extent => {
          done.fail();
        }, done);
    });

    it("can handle unmatched wkid and failure on findTransformations", done => {
      fetchMock
        .post(
          geometryServiceUrl + "/findTransformations",
          mockItems.get400Failure()
        )
        .post(geometryServiceUrl + "/findTransformations/rest/info", "{}")
        .post(geometryServiceUrl + "/project/rest/info", "{}");

      restHelpers
        .convertExtent(extent, serviceSR, geometryServiceUrl, MOCK_USER_SESSION)
        .then(_extent => {
          done.fail();
        }, done);
    });
  });

  describe("getLayers", () => {
    it("can handle error", done => {
      const url =
        "https://services123.arcgis.com/org1234567890/arcgis/rest/services/ROWPermits_publiccomment/FeatureServer";
      const adminUrl =
        "https://services123.arcgis.com/org1234567890/arcgis/rest/admin/services/ROWPermits_publiccomment/FeatureServer";

      itemTemplate.item.url = url;

      fetchMock.post(adminUrl + "/0?f=json", mockItems.get400Failure());
      restHelpers.getLayers(url, [{ id: 0 }], MOCK_USER_SESSION).then(
        () => done.fail(),
        error => {
          expect(utils.checkForArcgisRestSuccessRequestError(error)).toBe(true);
          done();
        }
      );
    });
  });

  describe("getLayerUpdates", () => {
    it("can get updates", () => {
      const url: string =
        "https://services123.arcgis.com/org1234567890/arcgis/rest/services/ROWPermits_publiccomment";

      const adminUrl: string =
        "https://services123.arcgis.com/org1234567890/arcgis/rest/admin/services/ROWPermits_publiccomment";

      itemTemplate.item.url = url;

      const relationships: any[] = [{ relationshipMock: "A" }];

      const objects: any = {
        0: {
          a: "a",
          type: "A",
          id: 0,
          relationships: relationships,
          deleteFields: ["A", "B"]
        }
      };

      const args: interfaces.IPostProcessArgs = {
        message: "refresh",
        objects: objects,
        itemTemplate: itemTemplate,
        authentication: MOCK_USER_SESSION,
        progressTickCallback: function(opts: any) {
          return opts;
        }
      };

      const updates: any[] = restHelpers.getLayerUpdates(args);

      const _object: any = Object.assign({}, objects[0]);
      delete _object.type;
      delete _object.id;
      delete _object.relationships;
      delete _object.deleteFields;

      const expected: any[] = [
        {
          url: adminUrl + "/refresh",
          params: {
            f: "json"
          },
          args
        },
        {
          url: adminUrl + "/0/deleteFromDefinition",
          params: {
            deleteFromDefinition: {
              fields: objects[0].deleteFields
            }
          },
          args: args
        },
        {
          url: adminUrl + "/refresh",
          params: {
            f: "json"
          },
          args
        },
        {
          url: adminUrl + "/0/updateDefinition",
          params: {
            updateDefinition: _object
          },
          args: args
        },
        {
          url: adminUrl + "/refresh",
          params: {
            f: "json"
          },
          args
        },
        {
          url: adminUrl + "/addToDefinition",
          params: {
            addToDefinition: {
              layers: [
                {
                  id: 0,
                  relationships: relationships
                }
              ]
            }
          },
          args
        },
        {
          url: adminUrl + "/refresh",
          params: {
            f: "json"
          },
          args
        }
      ];
      expect(updates).toEqual(expected);
    });
  });

  describe("getRequest", () => {
    it("should get request successfully", done => {
      itemTemplate.key = "123456";

      const args: interfaces.IPostProcessArgs = {
        message: "refresh",
        objects: [],
        itemTemplate: itemTemplate,
        authentication: MOCK_USER_SESSION,
        progressTickCallback: function(opts: any) {
          return opts;
        }
      };

      const baseAdminSvcURL =
        "https://services123.arcgis.com/org1234567890/arcgis/rest/admin/services/ROWPermits_publiccomment";

      const update: interfaces.IUpdate = {
        url: baseAdminSvcURL + "/FeatureServer/refresh",
        params: {},
        args: args
      };

      fetchMock.post(
        baseAdminSvcURL + "/FeatureServer/refresh",
        '{"success":true}'
      );

      restHelpers.getRequest(update).then(
        () => done(),
        error => done.fail(error)
      );
    });

    it("should handle error", done => {
      itemTemplate.key = "123456";

      const args: interfaces.IPostProcessArgs = {
        message: "refresh",
        objects: [],
        itemTemplate: itemTemplate,
        authentication: MOCK_USER_SESSION,
        progressTickCallback: function(opts: any) {
          return opts;
        }
      };

      const baseAdminSvcURL =
        "https://services123.arcgis.com/org1234567890/arcgis/rest/admin/services/ROWPermits_publiccomment";

      const update: interfaces.IUpdate = {
        url: baseAdminSvcURL + "/FeatureServer/refresh",
        params: {},
        args: args
      };

      fetchMock.post(
        baseAdminSvcURL + "/FeatureServer/refresh",
        mockItems.get400Failure()
      );

      restHelpers.getRequest(update).then(
        () => done.fail(),
        error => {
          expect(error.name).toEqual("ArcGISRequestError");
          done();
        }
      );
    });
  });

  describe("getServiceLayersAndTables", () => {
    it("can handle failure to fetch service", done => {
      const url =
        "https://services123.arcgis.com/org1234567890/arcgis/rest/services/ROWPermits_publiccomment/FeatureServer";

      itemTemplate.item.url = url;
      fetchMock.post(url + "?f=json", mockItems.get400Failure());
      restHelpers
        .getServiceLayersAndTables(itemTemplate, MOCK_USER_SESSION)
        .then(
          () => done.fail(),
          error => {
            expect(utils.checkForArcgisRestSuccessRequestError(error)).toBe(
              true
            );
            done();
          }
        );
    });

    it("can handle failure to fetch layer", done => {
      const url =
        "https://services123.arcgis.com/org1234567890/arcgis/rest/services/ROWPermits_publiccomment/FeatureServer";

      const adminUrl =
        "https://services123.arcgis.com/org1234567890/arcgis/rest/admin/services/ROWPermits_publiccomment/FeatureServer";

      const expected: any = Object.assign({}, itemTemplate);
      expected.properties.service = mockItems.getAGOLService([{ id: 0 }], []);
      expected.properties.service.layers[0].name = "A";
      expected.properties.layers[0] = expected.properties.service.layers[0];
      expected.item.url = url;
      expected.estimatedDeploymentCostFactor = 1;

      itemTemplate.item.url = url;
      fetchMock.post(url + "?f=json", expected.properties.service);
      fetchMock.post(adminUrl + "/0?f=json", mockItems.get400Failure());
      restHelpers
        .getServiceLayersAndTables(itemTemplate, MOCK_USER_SESSION)
        .then(
          () => done.fail(),
          error => {
            expect(utils.checkForArcgisRestSuccessRequestError(error)).toBe(
              true
            );
            done();
          }
        );
    });

    it("can fetch layers", done => {
      const url =
        "https://services123.arcgis.com/org1234567890/arcgis/rest/services/ROWPermits_publiccomment/FeatureServer";

      const adminUrl =
        "https://services123.arcgis.com/org1234567890/arcgis/rest/admin/services/ROWPermits_publiccomment/FeatureServer";

      const expected: any = Object.assign({}, itemTemplate);
      expected.properties.service = mockItems.getAGOLService([{ id: 0 }], []);
      expected.properties.service.layers[0].name = "A";
      expected.properties.layers[0] = expected.properties.service.layers[0];
      expected.item.url = url;
      expected.estimatedDeploymentCostFactor = 1;

      itemTemplate.item.url = url;
      fetchMock.post(url + "?f=json", expected.properties.service);
      fetchMock.post(
        adminUrl + "/0?f=json",
        expected.properties.service.layers[0]
      );
      restHelpers
        .getServiceLayersAndTables(itemTemplate, MOCK_USER_SESSION)
        .then(
          template => {
            expect(template).toEqual(expected);
            done();
          },
          () => done.fail()
        );
    });

    it("can fetch layers and tables", done => {
      const url =
        "https://services123.arcgis.com/org1234567890/arcgis/rest/services/ROWPermits_publiccomment/FeatureServer";

      const adminUrl =
        "https://services123.arcgis.com/org1234567890/arcgis/rest/admin/services/ROWPermits_publiccomment/FeatureServer";

      const expected: any = Object.assign({}, itemTemplate);
      expected.properties.service = mockItems.getAGOLService(
        [{ id: 0 }],
        [{ id: 1 }]
      );
      expected.properties.service.layers[0].name = "A";
      expected.properties.service.tables[0].name = "B";
      expected.properties.layers[0] = expected.properties.service.layers[0];
      expected.properties.tables[0] = expected.properties.service.tables[0];
      expected.item.url = url;
      expected.estimatedDeploymentCostFactor = 2;

      itemTemplate.item.url = url;
      fetchMock.post(url + "?f=json", expected.properties.service);
      fetchMock.post(
        adminUrl + "/0?f=json",
        expected.properties.service.layers[0]
      );
      fetchMock.post(
        adminUrl + "/1?f=json",
        expected.properties.service.tables[0]
      );
      restHelpers
        .getServiceLayersAndTables(itemTemplate, MOCK_USER_SESSION)
        .then(
          template => {
            expect(template).toEqual(expected);
            done();
          },
          () => done.fail()
        );
    });

    it("can fetch layers and tables with a relationship", done => {
      const url =
        "https://services123.arcgis.com/org1234567890/arcgis/rest/services/ROWPermits_publiccomment/FeatureServer";

      const adminUrl =
        "https://services123.arcgis.com/org1234567890/arcgis/rest/admin/services/ROWPermits_publiccomment/FeatureServer";

      const expected: any = Object.assign({}, itemTemplate);
      expected.properties.service = mockItems.getAGOLService(
        [{ id: 0 }],
        [{ id: 1 }]
      );
      expected.properties.service.layers[0].name = "A";
      expected.properties.service.tables[0].name = "B";
      expected.properties.layers[0] = mockItems.getAGOLLayerOrTable(
        0,
        "A",
        "Feature Layer",
        [{}]
      );
      expected.properties.tables[0] = mockItems.getAGOLLayerOrTable(
        1,
        "B",
        "Table",
        [{}]
      );
      expected.item.url = url;
      expected.estimatedDeploymentCostFactor = 4;

      itemTemplate.item.url = url;
      fetchMock.post(url + "?f=json", expected.properties.service);
      fetchMock.post(adminUrl + "/0?f=json", expected.properties.layers[0]);
      fetchMock.post(adminUrl + "/1?f=json", expected.properties.tables[0]);
      restHelpers
        .getServiceLayersAndTables(itemTemplate, MOCK_USER_SESSION)
        .then(
          template => {
            expect(template).toEqual(expected);
            done();
          },
          () => done.fail()
        );
    });
  });

  describe("shareItem", () => {
    xit("shareItem", done => {
      console.warn("========== TODO ==========");
      done.fail();
    });
  });

  describe("updateItem", () => {
    it("can handle failure", done => {
      fetchMock.post(
        "https://myorg.maps.arcgis.com/sharing/rest/content/users/casey/items/undefined/update",
        mockItems.get400Failure()
      );
      const progressTickCallback: any = function(opts: any) {
        return opts;
      };
      restHelpers
        .updateItemExtended(
          "svc1234567890",
          itemTemplate.item,
          itemTemplate.data,
          MOCK_USER_SESSION,
          undefined,
          progressTickCallback
        )
        .then(
          () => done.fail(),
          error => {
            expect(utils.checkForArcgisRestSuccessRequestError(error)).toBe(
              true
            );
            done();
          }
        );
    });

    it("without share", done => {
      fetchMock.post(
        "https://myorg.maps.arcgis.com/sharing/rest/content/users/casey/items/undefined/update",
        '{"success":true}'
      );
      const progressTickCallback: any = function(opts: any) {
        return opts;
      };
      restHelpers
        .updateItemExtended(
          "svc1234567890",
          itemTemplate.item,
          itemTemplate.data,
          MOCK_USER_SESSION,
          undefined,
          progressTickCallback
        )
        .then(
          () => {
            done();
          },
          () => done.fail()
        );
    });

    it("with public share", done => {
      fetchMock.post(
        "https://myorg.maps.arcgis.com/sharing/rest/content/users/casey/items/undefined/update",
        '{"success":true}'
      );
      fetchMock.post(
        "https://myorg.maps.arcgis.com/sharing/rest/content/users/casey/items/svc1234567890/share",
        '{"success":true}'
      );
      const progressTickCallback: any = function(opts: any) {
        return opts;
      };
      restHelpers
        .updateItemExtended(
          "svc1234567890",
          itemTemplate.item,
          itemTemplate.data,
          MOCK_USER_SESSION,
          "public",
          progressTickCallback
        )
        .then(
          () => {
            done();
          },
          () => done.fail()
        );
    });

    it("with org share", done => {
      fetchMock.post(
        "https://myorg.maps.arcgis.com/sharing/rest/content/users/casey/items/undefined/update",
        '{"success":true}'
      );
      fetchMock.post(
        "https://myorg.maps.arcgis.com/sharing/rest/content/users/casey/items/svc1234567890/share",
        '{"success":true}'
      );
      const progressTickCallback: any = function(opts: any) {
        return opts;
      };
      restHelpers
        .updateItemExtended(
          "svc1234567890",
          itemTemplate.item,
          itemTemplate.data,
          MOCK_USER_SESSION,
          "org",
          progressTickCallback
        )
        .then(
          () => {
            done();
          },
          () => done.fail()
        );
    });

    it("can handle share failure", done => {
      fetchMock.post(
        "https://myorg.maps.arcgis.com/sharing/rest/content/users/casey/items/undefined/update",
        '{"success":true}'
      );
      fetchMock.post(
        "https://myorg.maps.arcgis.com/sharing/rest/content/users/casey/items/svc1234567890/share",
        mockItems.get400Failure()
      );
      const progressTickCallback: any = function(opts: any) {
        return opts;
      };
      restHelpers
        .updateItemExtended(
          "svc1234567890",
          itemTemplate.item,
          itemTemplate.data,
          MOCK_USER_SESSION,
          "org",
          progressTickCallback
        )
        .then(
          () => done.fail(),
          error => {
            expect(utils.checkForArcgisRestSuccessRequestError(error)).toBe(
              true
            );
            done();
          }
        );
    });
  });

  describe("updateItemURL", () => {
    it("should handle failure", done => {
      const url =
        "https://services123.arcgis.com/org1234567890/arcgis/rest/services/ROWPermits_publiccomment/FeatureServer";

      fetchMock.post(
        "https://myorg.maps.arcgis.com/sharing/rest/content/users/casey/items/0/update",
        mockItems.get400Failure()
      );

      restHelpers.updateItemURL("0", url, MOCK_USER_SESSION).then(
        () => done.fail(),
        error => {
          expect(utils.checkForArcgisRestSuccessRequestError(error)).toBe(true);
          done();
        }
      );
    });

    it("should return update item id", done => {
      const url =
        "https://services123.arcgis.com/org1234567890/arcgis/rest/services/ROWPermits_publiccomment/FeatureServer";

      fetchMock.post(
        "https://myorg.maps.arcgis.com/sharing/rest/content/users/casey/items/0/update",
        '{"success":true}'
      );

      restHelpers.updateItemURL("0", url, MOCK_USER_SESSION).then(
        id => {
          expect(id).toEqual("0");
          done();
        },
        () => done.fail()
      );
    });
  });

  describe("_addItemDataFile", () => {
    // Blobs are only available in the browser
    if (typeof window !== "undefined") {
      it("should add text/plain data", done => {
        const itemId = "itm1234567890";
        const url =
          "https://myorg.maps.arcgis.com/sharing/rest/content/users/casey/items/" +
          itemId +
          "/update";
        fetchMock.post(url, '{"success":true}');
        restHelpers
          ._addItemDataFile(
            itemId,
            utils.getSampleTextAsBlob() as File,
            MOCK_USER_SESSION
          )
          .then(response => {
            expect(response.success).toBeTruthy();
            const options: fetchMock.MockOptions = fetchMock.lastOptions(url);
            const fetchBody = (options as fetchMock.MockResponseObject).body;
            expect(fetchBody).toEqual(
              "f=json&id=itm1234567890&text=this%20is%20some%20text&token=fake-token"
            );
            done();
          }, done.fail);
      });

      it("should add application/json data", done => {
        const itemId = "itm1234567890";
        const url =
          "https://myorg.maps.arcgis.com/sharing/rest/content/users/casey/items/" +
          itemId +
          "/update";
        fetchMock.post(url, '{"success":true}');
        restHelpers
          ._addItemDataFile(
            itemId,
            utils.getSampleJsonAsBlob() as File,
            MOCK_USER_SESSION
          )
          .then(response => {
            expect(response.success).toBeTruthy();
            const options: fetchMock.MockOptions = fetchMock.lastOptions(url);
            const fetchBody = (options as fetchMock.MockResponseObject).body;
            expect(fetchBody).toEqual(
              "f=json&id=itm1234567890&text=%7B%22a%22%3A%22a%22%2C%22b%22%3A1%2C%22c%22%3A%7B%22d%22%3A%22d%22%7D%7D&token=fake-token"
            );
            done();
          }, done.fail);
      });

      it("should add text data that's not text/plain or application/json", done => {
        const itemId = "itm1234567890";
        const url =
          "https://myorg.maps.arcgis.com/sharing/rest/content/users/casey/items/" +
          itemId +
          "/update";
        fetchMock.post(url, '{"success":true}');
        restHelpers
          ._addItemDataFile(
            itemId,
            utils.getSampleMetadata() as File,
            MOCK_USER_SESSION
          )
          .then(response => {
            expect(response.success).toBeTruthy();
            const options: fetchMock.MockOptions = fetchMock.lastOptions(url);
            const fetchBody = (options as fetchMock.MockResponseObject).body;
            (fetchBody as FormData).forEach(
              (value: FormDataEntryValue, key: string) => {
                switch (key) {
                  case "f":
                    expect(value.toString()).toEqual("json");
                    break;
                  case "id":
                    expect(value.toString()).toEqual(itemId);
                    break;
                  case "file":
                    expect(value.valueOf()).toEqual(
                      new File([utils.getSampleMetadata()], "file")
                    );
                    break;
                  case "token":
                    expect(value.toString()).toEqual("fake-token");
                    break;
                }
              }
            );
            done();
          }, done.fail);
      });
    }
  });

  describe("_addItemMetadataFile", () => {
    // Blobs are only available in the browser
    if (typeof window !== "undefined") {
      it("should update metadata", done => {
        const itemId = "itm1234567890";
        fetchMock.post(
          "https://myorg.maps.arcgis.com/sharing/rest/content/users/casey/items/" +
            itemId +
            "/update",
          '{"success":true}'
        );
        restHelpers
          ._addItemMetadataFile(
            itemId,
            utils.getSampleMetadata() as File,
            MOCK_USER_SESSION
          )
          .then(response => {
            expect(response.success).toBeTruthy();
            done();
          }, done.fail);
      });

      it("should handle failure to update metadata", done => {
        const itemId = "itm1234567890";
        fetchMock.post(
          "https://myorg.maps.arcgis.com/sharing/rest/content/users/casey/items/" +
            itemId +
            "/update",
          '{"success":false}'
        );
        restHelpers
          ._addItemMetadataFile(
            itemId,
            utils.getSampleMetadata() as File,
            MOCK_USER_SESSION
          )
          .then(response => {
            expect(response.success).toBeFalsy();
            done();
          }, done.fail);
      });
    }
  });

  describe("_countRelationships", () => {
    it("can handle empty layer array", () => {
      const layers: any[] = [];
      expect(restHelpers._countRelationships(layers)).toEqual(0);
    });

    it("can handle layer with no relationships", () => {
      const layers: any[] = [
        {
          relationships: []
        }
      ];
      expect(restHelpers._countRelationships(layers)).toEqual(0);
    });

    it("can handle layers with relationships", () => {
      const layers: any[] = [
        {
          relationships: [{}, {}]
        },
        {
          relationships: [{}]
        }
      ];
      expect(restHelpers._countRelationships(layers)).toEqual(3);
    });
  });

  describe("_getCreateServiceOptions", () => {
    it("can get options for HOSTED empty service", done => {
      const userSession: interfaces.UserSession = new interfaces.UserSession({
        username: "jsmith",
        password: "123456"
      });

      const templateDictionary: any = {
        folderId: "aabb123456",
        isPortal: false,
        solutionItemId: "sol1234567890",
        ab766cba0dd44ec080420acc10990282: {},
        organization: organization,
        solutionItemExtent: solutionItemExtent
      };

      itemTemplate.item.name = "A";
      itemTemplate.properties.service.spatialReference = {
        wkid: 102100
      };
      itemTemplate.itemId = "ab766cba0dd44ec080420acc10990282";

      restHelpers
        ._getCreateServiceOptions(itemTemplate, userSession, templateDictionary)
        .then(options => {
          expect(options).toEqual({
            item: {
              name: "A_sol1234567890",
              title: "A",
              capabilities: [],
              spatialReference: {
                wkid: 102100
              }
            },
            folderId: "aabb123456",
            params: {
              preserveLayerIds: true
            },
            preserveLayerIds: true,
            authentication: userSession
          });
          done();
        }, done.fail);
    });

    it("can get options for PORTAL empty service", done => {
      const userSession: interfaces.UserSession = new interfaces.UserSession({
        username: "jsmith",
        password: "123456"
      });

      const templateDictionary: any = {
        folderId: "aabb123456",
        isPortal: true,
        solutionItemId: "sol1234567890",
        ab766cba0dd44ec080420acc10990282: {},
        organization: organization,
        solutionItemExtent: solutionItemExtent
      };

      itemTemplate.itemId = "ab766cba0dd44ec080420acc10990282";

      itemTemplate.properties.service.spatialReference = {
        wkid: 102100
      };

      fetchMock.post(geometryServiceUrl + "/findTransformations", "{}");

      restHelpers
        ._getCreateServiceOptions(itemTemplate, userSession, templateDictionary)
        .then(options => {
          expect(options).toEqual({
            item: {
              name: "undefined_sol1234567890",
              title: undefined,
              capabilities: "",
              spatialReference: {
                wkid: 102100
              }
            },
            folderId: "aabb123456",
            params: {
              preserveLayerIds: true
            },
            preserveLayerIds: true,
            authentication: userSession
          });
          done();
        }, done.fail);
    });

    it("can get options for HOSTED service with values", done => {
      const userSession: interfaces.UserSession = new interfaces.UserSession({
        username: "jsmith",
        password: "123456"
      });

      itemTemplate = {
        itemId: "ab766cba0dd44ec080420acc10990282",
        key: "",
        properties: {
          service: {
            somePropNotInItem: true, // should be added to item and params
            hasViews: true, // should be skipped
            capabilities: ["Query"], // should be added to item and params
            spatialReference: {
              wkid: 102100
            }
          },
          layers: [
            {
              fields: []
            }
          ],
          tables: []
        },
        type: "",
        item: {
          name: "A"
        },
        data: {},
        resources: [],
        estimatedDeploymentCostFactor: 0,
        dependencies: []
      };

      const templateDictionary: any = {
        folderId: "aabb123456",
        isPortal: false,
        solutionItemId: "sol1234567890",
        ab766cba0dd44ec080420acc10990282: {},
        organization: organization,
        solutionItemExtent: solutionItemExtent
      };

      fetchMock.post(
        "http://utility/geomServer/findTransformations/rest/info",
        '{"error":{"code":403,"message":"Access not allowed request","details":[]}}'
      );
      restHelpers
        ._getCreateServiceOptions(itemTemplate, userSession, templateDictionary)
        .then(options => {
          expect(options).toEqual({
            item: {
              name: "A_sol1234567890",
              title: "A",
              somePropNotInItem: true,
              capabilities: ["Query"],
              spatialReference: {
                wkid: 102100
              },
              hasViews: true
            },
            folderId: "aabb123456",
            params: {
              preserveLayerIds: true
            },
            preserveLayerIds: true,
            authentication: userSession
          });
          done();
        }, done.fail);
    });

    it("can get options for PORTAL service with values and unsupported capabilities", done => {
      const userSession: interfaces.UserSession = new interfaces.UserSession({
        username: "jsmith",
        password: "123456"
      });

      itemTemplate = {
        itemId: "ab766cba0dd44ec080420acc10990282",
        key: "",
        properties: {
          service: {
            somePropNotInItem: true, // should be added to item and params
            isView: true,
            capabilities: "Query,CanEatWithChopsticks", // should be added to item and params
            spatialReference: {
              wkid: 102100
            }
          },
          layers: [
            {
              fields: []
            }
          ],
          tables: []
        },
        type: "",
        item: {},
        data: {},
        resources: [],
        estimatedDeploymentCostFactor: 0,
        dependencies: []
      };

      const templateDictionary: any = {
        folderId: "aabb123456",
        isPortal: true,
        solutionItemId: "sol1234567890",
        ab766cba0dd44ec080420acc10990282: {},
        organization: organization,
        solutionItemExtent: solutionItemExtent
      };

      fetchMock.post(
        "http://utility/geomServer/findTransformations/rest/info",
        '{"error":{"code":403,"message":"Access not allowed request","details":[]}}'
      );
      restHelpers
        ._getCreateServiceOptions(itemTemplate, userSession, templateDictionary)
        .then(options => {
          expect(options).toEqual({
            item: {
              name: options.item.name,
              title: undefined,
              somePropNotInItem: true,
              capabilities: "Query",
              isView: true,
              spatialReference: {
                wkid: 102100
              }
            },
            folderId: "aabb123456",
            params: {
              preserveLayerIds: true,
              isView: true
            },
            preserveLayerIds: true,
            authentication: userSession
          });
          done();
        }, done.fail);
    });

    it("can get options for HOSTED service with values when name contains guid", done => {
      const userSession: interfaces.UserSession = new interfaces.UserSession({
        username: "jsmith",
        password: "123456"
      });

      itemTemplate = {
        itemId: "ab766cba0dd44ec080420acc10990282",
        key: "",
        properties: {
          service: {
            somePropNotInItem: true, // should be added to item and params
            hasViews: true, // should be skipped
            capabilities: ["Query"], // should be added to item and params
            spatialReference: {
              wkid: 102100
            }
          },
          layers: [
            {
              fields: []
            }
          ],
          tables: []
        },
        type: "",
        item: {
          name: "A_0a25612a2fc54f6e8828c679e2300a49",
          title: "A"
        },
        data: {},
        resources: [],
        estimatedDeploymentCostFactor: 0,
        dependencies: []
      };

      const templateDictionary: any = {
        folderId: "aabb123456",
        isPortal: false,
        solutionItemId: "sol1234567890",
        ab766cba0dd44ec080420acc10990282: {},
        organization: organization,
        solutionItemExtent: solutionItemExtent
      };

      fetchMock.post(
        "http://utility/geomServer/findTransformations/rest/info",
        '{"error":{"code":403,"message":"Access not allowed request","details":[]}}'
      );
      restHelpers
        ._getCreateServiceOptions(itemTemplate, userSession, templateDictionary)
        .then(options => {
          expect(options).toEqual({
            item: {
              name: "A_sol1234567890",
              title: "A",
              somePropNotInItem: true,
              capabilities: ["Query"],
              spatialReference: {
                wkid: 102100
              },
              hasViews: true
            },
            folderId: "aabb123456",
            params: {
              preserveLayerIds: true
            },
            preserveLayerIds: true,
            authentication: userSession
          });
          done();
        }, done.fail);
    });

    it("can get options for HOSTED service with values and handle error on convertExtent", done => {
      const userSession: interfaces.UserSession = new interfaces.UserSession({
        username: "jsmith",
        password: "123456"
      });

      itemTemplate = {
        itemId: "ab766cba0dd44ec080420acc10990282",
        key: "",
        properties: {
          service: {
            somePropNotInItem: true, // should be added to item and params
            hasViews: true, // should be skipped
            capabilities: ["Query"], // should be added to item and params
            spatialReference: {
              wkid: 4326
            }
          },
          layers: [
            {
              fields: []
            }
          ],
          tables: []
        },
        type: "",
        item: {
          name: "A"
        },
        data: {},
        resources: [],
        estimatedDeploymentCostFactor: 0,
        dependencies: []
      };

      const templateDictionary: any = {
        folderId: "aabb123456",
        isPortal: false,
        solutionItemId: "sol1234567890",
        ab766cba0dd44ec080420acc10990282: {},
        organization: organization,
        solutionItemExtent: solutionItemExtent
      };

      fetchMock
        .post(
          geometryServiceUrl + "/findTransformations",
          mockItems.get400Failure()
        )
        .post(
          "http://utility/geomServer/findTransformations/rest/info",
          '{"error":{"code":403,"message":"Access not allowed request","details":[]}}'
        );
      restHelpers
        ._getCreateServiceOptions(itemTemplate, userSession, templateDictionary)
        .then(done.fail, done);
    });
  });

  describe("_getRelationshipUpdates", () => {
    xit("_getRelationshipUpdates", done => {
      console.warn("========== TODO ==========");
      done.fail();
    });
  });

  describe("_getUpdate", () => {
    xit("_getUpdate", done => {
      console.warn("========== TODO ==========");
      done.fail();
    });
  });

  describe("_setItemProperties", () => {
    it("can get options for HOSTED empty service", () => {
      const item: any = {
        isMultiServicesView: true,
        editorTrackingInfo: {
          enableEditorTracking: true
        }
      };
      const serviceInfo: any = {
        service: {
          capabilities: "Create"
        }
      };
      const params: any = {};

      const updatedItem: any = restHelpers._setItemProperties(
        item,
        serviceInfo,
        params,
        false
      );
      expect(updatedItem).toEqual({
        isMultiServicesView: true,
        editorTrackingInfo: {
          enableEditorTracking: false
        },
        capabilities: "Create"
      });
      expect(params).toEqual({
        editorTrackingInfo: {
          enableEditorTracking: false
        }
      });
    });
  });
});

// ------------------------------------------------------------------------------------------------------------------ //

function successfulFolderCreation(
  folderTitleRoot: string,
  suffix: number
): any {
  const folderName =
    folderTitleRoot + (suffix > 0 ? " " + suffix.toString() : "");
  return {
    success: true,
    folder: {
      id: "fld1234567890",
      title: folderName,
      username: "casey"
    }
  };
}

function failedFolderCreation(folderTitleRoot: string, suffix: number): any {
  const folderName =
    folderTitleRoot + (suffix > 0 ? " " + suffix.toString() : "");
  return {
    error: {
      code: 400,
      message: "Unable to create folder.",
      details: ["Folder title '" + folderName + "' not available."]
    }
  };
}<|MERGE_RESOLUTION|>--- conflicted
+++ resolved
@@ -220,11 +220,7 @@
       jasmine.clock().uninstall();
       const date = new Date(Date.UTC(2019, 2, 4, 5, 6, 7)); // 0-based month
       const now = date.getTime();
-<<<<<<< HEAD
       const sessionWithMockedTime: interfaces.UserSession = utils.createRuntimeMockUserSession(
-=======
-      const sessionWithMockedTime: auth.UserSession = utils.createRuntimeMockUserSession(
->>>>>>> bb2023fa
         utils.setMockDateTime(now)
       );
 
