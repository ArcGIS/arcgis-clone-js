--- conflicted
+++ resolved
@@ -56,13 +56,7 @@
   IUpdateItemResponse,
   UserSession
 } from "./interfaces";
-<<<<<<< HEAD
-import { createZip } from "./libs";
-=======
-import {
-  createZip
-} from "./libConnectors";
->>>>>>> e7191ca0
+import { createZip } from "./libConnectors";
 import {
   addItemData as portalAddItemData,
   addItemRelationship,
