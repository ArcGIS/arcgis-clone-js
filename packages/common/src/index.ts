--- conflicted
+++ resolved
@@ -24,12 +24,8 @@
 export * from "./dependencies";
 export * from "./generalHelpers";
 export * from "./interfaces";
-<<<<<<< HEAD
 export * from "./libs";
-=======
-export * from "./lib";
 export * from "./polyfills";
->>>>>>> 3c982915
 export * from "./resourceHelpers";
 export * from "./restHelpers";
 export * from "./restHelpersGet";
