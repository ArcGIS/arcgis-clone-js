/** @license
 * Copyright 2018 Esri
 *
 * Licensed under the Apache License, Version 2.0 (the "License");
 * you may not use this file except in compliance with the License.
 * You may obtain a copy of the License at
 *
 *    http://www.apache.org/licenses/LICENSE-2.0
 *
 * Unless required by applicable law or agreed to in writing, software
 * distributed under the License is distributed on an "AS IS" BASIS,
 * WITHOUT WARRANTIES OR CONDITIONS OF ANY KIND, either express or implied.
 * See the License for the specific language governing permissions and
 * limitations under the License.
 */

/**
 * Provides common functions involving the management of item and group resources.
 *
 * @module resourceHelpers
 *
 * How it works
 *
 * An item may have resources that are listed as a set of filenames and/or folder/filename combinations. It may have
 * a thumbnail, listed in its item info as a filename or folder/filename combination. It may have metadata, which is
 * not listed, but has a distinct URL. A group may have a thumbnail, but not the others.
 *
 * For storing these files in a common storage item, a new folder and filename combination is created for each. The
 * filename is kept as-is. The folder consists of the source item's id and an optional suffix. For thumbnails, the
 * suffix is "_info_thumbnail"; for metadata, the suffix is "_info_metadata"; for resources, the suffix is "_" plus
 * the resource's folder's name; if the resource doesn't have a folder, there is no suffix.
 *
 * Note that "thumbnail" is included in an item's thumbnail property like a folder (e.g., "thumbnail/thumbnail.png"),
 * and the item's thumbnail is accessed using a path such as "%lt;itemId&gt;/info/thumbnail/thumbnail.png". Groups,
 * on the other hand, have a property with a simple name (e.g., "thumbnail.png") and it is accessed using a path
 * such as "%lt;groupId&gt;/info/thumbnail.png".
 *
 * For copying these files from the common storage item to another item, one converts the unique names back into the
 * original names (or the special cases for thumbnails and metadata).
 *
 * Routines are provided to
 *   1. create full URLs to resources, thumbnails, and metadata.
 *   2. create a folder and filename combination that uniquely identifies these files for
 *      storing them in a single, shared storage item
 *   3. copy a set of resources, thumbnails, and metadata for an item to a storage item
 *   4. copy a file by URL to an item using specified folder and filename
 *   5. undo the unique folder and filename into the original folder and filename
 */

import {
  appendQueryParam,
  blobToFile,
  checkUrlPathTermination,
  fail
} from "./generalHelpers";
import {
  EFileType,
  IDeployFileCopyPath,
  IDeployFilename,
  IFileMimeType,
  IItemTemplate,
  IItemUpdate,
  ISourceFileCopyPath,
  UserSession
} from "./interfaces";
import { new_File } from "./polyfills";
import {
  IItemResourceOptions,
  IItemResourceResponse,
  addItemResource,
  updateGroup,
  updateItem,
  updateItemInfo,
  updateItemResource
} from "@esri/arcgis-rest-portal";
import { addResourceFromBlob } from "./resources/add-resource-from-blob";
import { convertItemResourceToStorageResource } from "./resources/convert-item-resource-to-storage-resource";

import { copyResource } from "./resources/copy-resource";
import { getBlob } from "./resources/get-blob";

import { updateItem as helpersUpdateItem } from "./restHelpers";
import { getBlobAsFile, getThumbnailFile } from "./restHelpersGet";
import JSZip from "jszip";

// ------------------------------------------------------------------------------------------------------------------ //

/**
 * Adds metadata to an AGO item.
 *
 * @param blob Blob containing metadata
 * @param itemId Item to receive metadata
 * @param authentication Credentials for the request
 * @return Promise resolving to JSON containing success boolean
 */
export function addMetadataFromBlob(
  blob: Blob,
  itemId: string,
  authentication: UserSession
): Promise<any> {
  const updateOptions: any = {
    item: {
      id: itemId
    },
    params: {
      // Pass metadata in via params because item property is serialized, which discards a blob
      metadata: blob
    },
    authentication: authentication
  };
  return updateItem(updateOptions);
}

export function addThumbnailFromBlob(
  blob: any,
  itemId: string,
  authentication: UserSession,
  isGroup: boolean = false
): Promise<any> {
  const updateOptions: any = {
    params: {
      // Pass image in directly because item object is serialized, which discards a blob
      thumbnail: blob
    },
    authentication: authentication
  };
  updateOptions[isGroup ? "group" : "item"] = {
    id: itemId
  };

  return isGroup ? updateGroup(updateOptions) : updateItem(updateOptions);
}

export function copyData(
  source: {
    url: string;
    authentication: UserSession;
  },
  destination: {
    itemId: string;
    folder: string;
    filename: string;
    mimeType: string;
    authentication: UserSession;
  }
): Promise<any> {
  return new Promise<any>((resolve, reject) => {
    getBlob(source.url, source.authentication).then(
      blob => {
        const update: IItemUpdate = {
          id: destination.itemId,
          data: convertResourceToFile({
            blob: blob,
            filename: destination.filename,
            mimeType: destination.mimeType || blob.type
          })
        };

        helpersUpdateItem(
          update,
          destination.authentication,
          destination.folder
        ).then(
          resolve,
          e => reject(fail(e)) // unable to add resource
        );
      },
      e => reject(fail(e)) // unable to get resource
    );
  });
}

export function convertBlobToSupportableResource(
  blob: Blob,
  filename: string = ""
): IFileMimeType {
  const originalFilename = (blob as File).name || filename;
  let filenameToUse = originalFilename;
  if (filenameToUse && !isSupportedFileType(filenameToUse)) {
    filenameToUse = filenameToUse + ".zip";
  }

  return {
    blob: new_File([blob], filenameToUse, { type: blob.type }),
    filename: originalFilename,
    mimeType: blob.type
  };
}

export function convertResourceToFile(resource: IFileMimeType): File {
  return new_File([resource.blob], resource.filename, {
    type: resource.mimeType
  });
}

/**
 * Copies the files described by a list of full URLs and folder/filename combinations for
 * the resources, and metadata of an item or group to an item.
 *
 * @param storageAuthentication Credentials for the request to the storage
 * @param filePaths List of item files' URLs and folder/filenames for storing the files
 * @param destinationItemId Id of item to receive copy of resource/metadata/thumbnail
 * @param destinationAuthentication Credentials for the request to the destination
 * @param isGroup Boolean to indicate if the files are associated with a group or item
 * @return A promise which resolves to a boolean indicating if the copies were successful
 */
export function copyFilesFromStorageItem(
  storageAuthentication: UserSession,
  filePaths: IDeployFileCopyPath[],
  destinationFolderId: string,
  destinationItemId: string,
  destinationAuthentication: UserSession,
  template: any = {}
): Promise<boolean> {
  // TODO: This is only used in deployer, so move there
  // changed to allow the template to be passed in
  // because Hub templates need to swap out the templateId
  // in the reseource filename
  const mimeTypes = template.properties || null;

  // remove the template.itemId from the fileName in the filePaths
  /* istanbul ignore else */
  if (template.itemId) {
    filePaths = filePaths.map(fp => {
      /* istanbul ignore else */
      if (fp.filename.indexOf(template.itemId) === 0 && fp.folder === "") {
        fp.filename = fp.filename.replace(`${template.itemId}-`, "");
      }
      return fp;
    });
  }

  return new Promise<boolean>((resolve, reject) => {
    let awaitAllItems = filePaths.map(filePath => {
      switch (filePath.type) {
        case EFileType.Data:
          // We are updating an item with a zip file, which is written to AGO. If the updated
          // item is in a folder, the zip file is moved to the item's folder after being written.
          // Without the folder information in the URL, AGO writes the zip to the root folder,
          // which causes a conflict if an item with the same data is already in that root folder.
          return copyData(
            {
              url: filePath.url,
              authentication: storageAuthentication
            },
            {
              itemId: destinationItemId,
              folder: destinationFolderId,
              filename: filePath.filename,
              mimeType: mimeTypes ? mimeTypes[filePath.filename] : "",
              authentication: destinationAuthentication
            }
          );

<<<<<<< HEAD
        case EFileType.Metadata:
          return new Promise<IUpdateItemResponse>(
            (resolveMetadata, rejectMetadata) => {
              setTimeout(() => {
                copyMetadata(
                  {
                    url: filePath.url,
                    authentication: storageAuthentication
                  },
                  {
                    itemId: destinationItemId,
                    authentication: destinationAuthentication
                  }
                ).then(resolveMetadata, rejectMetadata);
              }, msLag);
=======
        case EFileType.Info:
          return copyFormInfoFile(
            {
              url: filePath.url,
              filename: filePath.filename,
              authentication: storageAuthentication
            },
            {
              itemId: destinationItemId,
              authentication: destinationAuthentication
>>>>>>> 579594f4
            }
          );

        case EFileType.Metadata:
          return copyMetadata(
            {
              url: filePath.url,
              authentication: storageAuthentication
            },
            {
              itemId: destinationItemId,
              authentication: destinationAuthentication
            }
          );
      }
    });

    // Bundle the resources into a single update because AGO tends to have problems with
    // many updates in a row to the same item: it claims success despite randomly failing
    const resourceFilePaths = filePaths.filter(
      filePath => filePath.type === EFileType.Resource
    );
    let zip: any;
    if (resourceFilePaths.length > 0) {
      zip = new JSZip();
      awaitAllItems = awaitAllItems.concat(
        // Note that AGO imposes a limit of 50 files, which is not checked in this code
        // https://developers.arcgis.com/rest/users-groups-and-items/add-resources.htm
        resourceFilePaths.map(filePath => {
          return getBlobAsFile(
            filePath.url,
            filePath.filename,
            storageAuthentication
          ).then(file => {
            if (filePath.folder) {
              zip
                .folder(filePath.folder)
                .file(filePath.filename, file, { binary: true });
            } else {
              zip.file(filePath.filename, file, { binary: true });
            }
          });
        })
      );
    }

    // Wait until all files have been copied and the zip file prepared
    Promise.all(awaitAllItems).then(() => {
      if (zip) {
        // Create the ZIP
        zip
          .generateAsync({ type: "blob" })
          .then((content: Blob) => {
            return blobToFile(content, "resources.zip", "application/zip");
          })
          .then((zipfile: File) => {
            const addResourceOptions: IItemResourceOptions = {
              id: destinationItemId,
              resource: zipfile,
              authentication: destinationAuthentication,
              params: {
                archive: true
              }
            };
            addItemResource(addResourceOptions).then(
              () => resolve(true),
              reject
            );
          });
      } else {
        resolve(true);
      }
    }, reject);
  });
}

/**
 * Copies the files described by a list of full URLs and storage folder/filename combinations for storing
 * the resources, metadata, and thumbnail of an item or group to a storage item.
 *
 * @param sourceUserSession Credentials for the request to the source
 * @param filePaths List of item files' URLs and folder/filenames for storing the files
 * @param storageItemId Id of item to receive copy of resource/metadata/thumbnail
 * @param storageAuthentication Credentials for the request to the storage
 * @return A promise which resolves to a list of the filenames under which the resource/metadata/thumbnails are stored
 */
export function copyFilesToStorageItem(
  sourceUserSession: UserSession,
  filePaths: ISourceFileCopyPath[],
  storageItemId: string,
  storageAuthentication: UserSession
): Promise<string[]> {
  return new Promise<string[]>(resolve => {
    const awaitAllItems: Array<Promise<string>> = filePaths.map(filePath => {
      return new Promise<string>(resolveThisFile => {
        copyResource(
          {
            url: filePath.url,
            authentication: sourceUserSession
          },
          {
            itemId: storageItemId,
            folder: filePath.folder,
            filename: filePath.filename,
            authentication: storageAuthentication
          }
        ).then(
          // Ignore failures because the item may not have metadata or thumbnail
          () => resolveThisFile(filePath.folder + "/" + filePath.filename),
          () => resolveThisFile("")
        );
      });
    });

    // Wait until all items have been copied
    // eslint-disable-next-line @typescript-eslint/no-floating-promises
    Promise.all(awaitAllItems).then(r => resolve(r));
  });
}

export function copyMetadata(
  source: {
    url: string;
    authentication: UserSession;
  },
  destination: {
    itemId: string;
    authentication: UserSession;
  }
): Promise<any> {
  return new Promise<any>((resolve, reject) => {
    getBlob(source.url, source.authentication).then(
      blob => {
        if (blob.type !== "text/xml" && blob.type !== "application/xml") {
          reject(fail()); // unable to get resource
          return;
        }
        addMetadataFromBlob(
          blob,
          destination.itemId,
          destination.authentication
        ).then(
          resolve,
          e => reject(fail(e)) // unable to add resource
        );
      },
      e => reject(fail(e)) // unable to get resource
    );
  });
}

/**
 * Generates a folder and filename for storing a copy of an item's metadata in a storage item.
 *
 * @param itemId Id of item
 * @return Folder and filename for storage; folder is the itemID suffixed with "_info_metadata"
 * @see generateResourceFilenameFromStorage
 */
export function generateMetadataStorageFilename(
  itemId: string
): {
  folder: string;
  filename: string;
} {
  return {
    folder: itemId + "_info_metadata",
    filename: "metadata.xml"
  };
}

/**
 * Extracts an item's resource folder and filename from the filename used to store a copy in a storage item.
 *
 * @param storageResourceFilename Filename used to store the resource, metadata, or thumbnail of an item
 * @return Folder and filename for storing information in an item, as well as the type (resource, metadata,
 * or thumbnail) of the information; the folder property is only meaningful for the resource type
 * @see convertItemResourceToStorageResource
 * @see generateMetadataStorageFilename
 * @see generateThumbnailStorageFilename
 */
export function generateResourceFilenameFromStorage(
  storageResourceFilename: string
): IDeployFilename {
  let type = EFileType.Resource;
  // Older Hub Solution Templates don't have folders, so
  // we have some extra logic to handle this
  let folder = "";
  let filename = storageResourceFilename;
  if (storageResourceFilename.indexOf("/") > -1) {
    [folder, filename] = storageResourceFilename.split("/");
  }
  // let [folder, filename] = storageResourceFilename.split("/");

  // Handle special "folders"
  if (folder.endsWith("_info_thumbnail")) {
    type = EFileType.Thumbnail;
  } else if (folder.endsWith("_info_metadata")) {
    type = EFileType.Metadata;
    filename = "metadata.xml";
  } else if (folder.endsWith("_info_data")) {
    type = EFileType.Data;
  } else if (folder.endsWith("_info_dataz")) {
    filename = filename.replace(/\.zip$/, "");
    type = EFileType.Data;
  } else {
    const folderStart = folder.indexOf("_");
    if (folderStart > 0) {
      folder = folder.substr(folderStart + 1);
    } else {
      folder = "";
    }
  }

  return { type, folder, filename };
}

/**
 * Generates a list of full URLs and storage folder/filename combinations for storing the resources, metadata,
 * and thumbnail of an item.
 *
 * @param portalSharingUrl Server/sharing
 * @param itemId Id of item
 * @param thumbnailUrlPart Partial path to the thumbnail held in an item's JSON
 * @param resourceFilenames List of resource filenames for an item, e.g., ["file1", "myFolder/file2"]
 * @param isGroup Boolean to indicate if the files are associated with a group or item
 * @return List of item files' URLs and folder/filenames for storing the files
 */
export function generateSourceFilePaths(
  portalSharingUrl: string,
  itemId: string,
  thumbnailUrlPart: string,
  resourceFilenames: string[],
  isGroup: boolean = false
): ISourceFileCopyPath[] {
  const filePaths = resourceFilenames.map(resourceFilename => {
    return {
      url: generateSourceResourceUrl(
        portalSharingUrl,
        itemId,
        resourceFilename
      ),
      ...convertItemResourceToStorageResource(itemId, resourceFilename)
    };
  });

  filePaths.push({
    url: generateSourceMetadataUrl(portalSharingUrl, itemId, isGroup),
    ...generateMetadataStorageFilename(itemId)
  });

  /* istanbul ignore else */
  if (thumbnailUrlPart) {
    const path = {
      url: appendQueryParam(
        generateSourceThumbnailUrl(
          portalSharingUrl,
          itemId,
          thumbnailUrlPart,
          isGroup
        ),
        "w=400"
      ),
      ...generateThumbnailStorageFilename(itemId, thumbnailUrlPart)
    };
    filePaths.push(path);
  }

  return filePaths;
}

/**
 * Generates the URL for reading an item's metadata.
 *
 * @param sourcePortalSharingUrl Server/sharing
 * @param itemId Id of item
 * @param isGroup Boolean to indicate if the files are associated with a group or item
 * @return URL string
 */
export function generateSourceMetadataUrl(
  sourcePortalSharingUrl: string,
  itemId: string,
  isGroup = false
): string {
  return (
    checkUrlPathTermination(sourcePortalSharingUrl) +
    (isGroup ? "community/groups/" : "content/items/") +
    itemId +
    "/info/metadata/metadata.xml"
  );
}

/**
 * Generates the URL for reading an item's resource given the filename of the resource.
 *
 * @param sourcePortalSharingUrl Server/sharing
 * @param itemId Id of item
 * @param sourceResourceFilename Either filename or folder/filename to resource
 * @return URL string
 */
export function generateSourceResourceUrl(
  sourcePortalSharingUrl: string,
  itemId: string,
  sourceResourceFilename: string
): string {
  return (
    checkUrlPathTermination(sourcePortalSharingUrl) +
    "content/items/" +
    itemId +
    "/resources/" +
    sourceResourceFilename
  );
}

/**
 * Generates the URL for reading an item's thumbnail.
 *
 * @param sourcePortalSharingUrl Server/sharing
 * @param itemId Id of item
 * @param thumbnailUrlPart Partial path to the thumbnail held in an item's JSON
 * @param isGroup Boolean to indicate if the files are associated with a group or item
 * @return URL string
 */
export function generateSourceThumbnailUrl(
  sourcePortalSharingUrl: string,
  itemId: string,
  thumbnailUrlPart: string,
  isGroup = false
): string {
  return (
    checkUrlPathTermination(sourcePortalSharingUrl) +
    (isGroup ? "community/groups/" : "content/items/") +
    itemId +
    "/info/" +
    thumbnailUrlPart
  );
}

/**
 * Generates a list of full URLs and folder/filename combinations used to store the resources, metadata,
 * and thumbnail of an item.
 *
 * @param portalSharingUrl Server/sharing
 * @param storageItemId Id of storage item
 * @param resourceFilenames List of resource filenames for an item, e.g., ["file1", "myFolder/file2"]
 * @return List of item files' URLs and folder/filenames for storing the files
 */
export function generateStorageFilePaths(
  portalSharingUrl: string,
  storageItemId: string,
  resourceFilenames: string[] = []
): IDeployFileCopyPath[] {
  return resourceFilenames.map(resourceFilename => {
    return {
      url: generateSourceResourceUrl(
        portalSharingUrl,
        storageItemId,
        resourceFilename
      ),
      ...generateResourceFilenameFromStorage(resourceFilename)
    };
  });
}

/**
 * Generates a folder and filename for storing a copy of an item's thumbnail in a storage item.
 *
 * @param itemId Id of item
 * @param thumbnailUrlPart Partial path to the thumbnail held in an item's JSON
 * @return Folder and filename for storage; folder is the itemID suffixed with "_info_thumbnail";
 * file is URI-encoded thumbnailUrlPart
 * @see generateResourceFilenameFromStorage
 */
export function generateThumbnailStorageFilename(
  itemId: string,
  thumbnailurl: string
): {
  folder: string;
  filename: string;
} {
  const folder = itemId + "_info_thumbnail";
  const thumbnailUrlParts = thumbnailurl.split("/");
  const filename =
    thumbnailUrlParts.length === 1
      ? thumbnailUrlParts[0]
      : thumbnailUrlParts[1];
  return { folder, filename };
}

export function isSupportedFileType(filename: string): boolean {
  // Supported file formats are: .json, .xml, .txt, .png, .pbf, .zip, .jpeg, .jpg, .gif, .bmp, .gz, .svg,
  // .svgz, .geodatabase (https://developers.arcgis.com/rest/users-groups-and-items/add-resources.htm)
  const filenameExtension = filename.match(/\.([a-z]+)$/i);
  const supportedExtensions =
    "|.json|.xml|.txt|.png|.pbf|.zip|.jpeg|.jpg|.gif|.bmp|.gz|.svg|.svgz|.geodatabase|";
  return (
    !!filenameExtension &&
    supportedExtensions.indexOf("|" + filenameExtension[0] + "|") >= 0
  );
}

/**
 * Gets the thumbnail of an item or group.
 *
 * @param authentication Credentials for the request to the storage
 * @param filePaths List of item files' URLs and folder/filenames for storing the files
 * @return A promise which resolves to a boolean indicating if the copies were successful
 */
export function getThumbnailFromStorageItem(
  authentication: UserSession,
  filePaths: IDeployFileCopyPath[]
): Promise<File> {
  let thumbnailUrl: string;
  let thumbnailFilename: string;
  filePaths.forEach(path => {
    if (path.type === EFileType.Thumbnail) {
      thumbnailUrl = path.url;
      thumbnailFilename = path.filename;
    }
  });

  if (!thumbnailUrl) {
    return Promise.resolve(null);
  }

  return getThumbnailFile(thumbnailUrl, thumbnailFilename, authentication);
}

/**
 * Updates the items resource that matches the filename with new content
 *
 * @param itemId Id of the item to update
 * @param filename Name of the resource file to update
 * @param content The new content to update the resource with
 * @param authentication Credentials for the request to the storage
 * @return A promise which resolves with a success true/false response
 */
export function updateItemResourceText(
  itemId: string,
  filename: string,
  content: string,
  authentication: UserSession
): Promise<IItemResourceResponse> {
  return updateItemResource({
    id: itemId,
    name: filename,
    content: content,
    authentication: authentication
  });
}<|MERGE_RESOLUTION|>--- conflicted
+++ resolved
@@ -252,37 +252,6 @@
             }
           );
 
-<<<<<<< HEAD
-        case EFileType.Metadata:
-          return new Promise<IUpdateItemResponse>(
-            (resolveMetadata, rejectMetadata) => {
-              setTimeout(() => {
-                copyMetadata(
-                  {
-                    url: filePath.url,
-                    authentication: storageAuthentication
-                  },
-                  {
-                    itemId: destinationItemId,
-                    authentication: destinationAuthentication
-                  }
-                ).then(resolveMetadata, rejectMetadata);
-              }, msLag);
-=======
-        case EFileType.Info:
-          return copyFormInfoFile(
-            {
-              url: filePath.url,
-              filename: filePath.filename,
-              authentication: storageAuthentication
-            },
-            {
-              itemId: destinationItemId,
-              authentication: destinationAuthentication
->>>>>>> 579594f4
-            }
-          );
-
         case EFileType.Metadata:
           return copyMetadata(
             {
