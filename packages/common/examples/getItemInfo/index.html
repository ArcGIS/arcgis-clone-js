<!doctype html>
<html lang="en" dir="ltr">
<head>
  <meta http-equiv="content-type" content="text/html; charset=utf-8" />
  <title>@esri/solution-common getItemInfo example</title>
  <!--
   | Copyright 2019 Esri
   |
   | Licensed under the Apache License, Version 2.0 (the "License");
   | you may not use this file except in compliance with the License.
   | You may obtain a copy of the License at
   |
   |    http://www.apache.org/licenses/LICENSE-2.0
   |
   | Unless required by applicable law or agreed to in writing, software
   | distributed under the License is distributed on an "AS IS" BASIS,
   | WITHOUT WARRANTIES OR CONDITIONS OF ANY KIND, either express or implied.
   | See the License for the specific language governing permissions and
   | limitations under the License.
  -->
  <style>
  button {
    cursor: pointer;
  }
  td {
    border: none;
  }
  li {
    margin-bottom: 12px;
  }
  </style>
</head>
<body>
  <div id="input" style="display:none">
    <label for="id">ID of the item to be fetched:&nbsp;</label><input type="text" id="id" style="width:256px">
    <br /><br />
    <i>For private items or info:</i><br />
    <label for="username">username:&nbsp;</label><input type="text" id="username">
    <label for="password">password:&nbsp;</label><input type="password" id="password">
    <br /><br />
    <button onclick="goFcn()">Go</button>
  </div>
  <div id="output" style="display:none">Fetching...</div>

  <script src="lib/require.js"></script>
  <script>
    var goFcn;

    var package_path = window.location.pathname.substring(0, window.location.pathname.lastIndexOf('/'));
    require.config({
      paths: {
<<<<<<< HEAD
        "@esri/arcgis-rest-auth": "https://unpkg.com/@esri/arcgis-rest-auth@2.10.0/dist/umd/auth.umd.min",
        "@esri/arcgis-rest-feature-layer": "https://unpkg.com/@esri/arcgis-rest-feature-layer@2.10.0/dist/umd/feature-layer.umd.min",
        "@esri/arcgis-rest-portal": "https://unpkg.com/@esri/arcgis-rest-portal@2.10.0/dist/umd/portal.umd.min",
        "@esri/arcgis-rest-request": "https://unpkg.com/@esri/arcgis-rest-request@2.10.0/dist/umd/request.umd.min",
        "@esri/arcgis-rest-service-admin": "https://unpkg.com/@esri/arcgis-rest-service-admin@2.10.0/dist/umd/service-admin.umd.min",

        "@esri/solution-common": "https://unpkg.com/@esri/solution-common@0.8.4/dist/umd/common.umd.min"
=======
        "@esri/arcgis-rest-auth": "https://unpkg.com/@esri/arcgis-rest-auth@2.9.0/dist/umd/auth.umd.min",
        "@esri/arcgis-rest-feature-layer": "https://unpkg.com/@esri/arcgis-rest-feature-layer@2.9.0/dist/umd/feature-layer.umd.min",
        "@esri/arcgis-rest-portal": "https://unpkg.com/@esri/arcgis-rest-portal@2.9.0/dist/umd/portal.umd.min",
        "@esri/arcgis-rest-request": "https://unpkg.com/@esri/arcgis-rest-request@2.9.0/dist/umd/request.umd.min",
        "@esri/arcgis-rest-service-admin": "https://unpkg.com/@esri/arcgis-rest-service-admin@2.9.0/dist/umd/service-admin.umd.min"
>>>>>>> 23176a2f
      }
    });

    require(["@esri/arcgis-rest-auth", "src/main"],
      function (auth, main) {
        "use strict";
        goFcn = go;
        document.getElementById("input").style.display = "block";

        function go () {
          document.getElementById("input").style.display = "none";
          document.getElementById("output").style.display = "block";

          main.getItemInfo(
            document.getElementById("id").value,
            new auth.UserSession({
              username: document.getElementById("username").value,
              password: document.getElementById("password").value
            })
          ).then(
            html => {
              document.getElementById("output").innerHTML = html;
            },
            error => {
              document.getElementById("output").innerHTML = "<span style=\"color:red\">" + error + "</span>";
            }
          );
        }
      }
    );
  </script>
</body>
</html><|MERGE_RESOLUTION|>--- conflicted
+++ resolved
@@ -46,24 +46,13 @@
   <script>
     var goFcn;
 
-    var package_path = window.location.pathname.substring(0, window.location.pathname.lastIndexOf('/'));
     require.config({
       paths: {
-<<<<<<< HEAD
         "@esri/arcgis-rest-auth": "https://unpkg.com/@esri/arcgis-rest-auth@2.10.0/dist/umd/auth.umd.min",
         "@esri/arcgis-rest-feature-layer": "https://unpkg.com/@esri/arcgis-rest-feature-layer@2.10.0/dist/umd/feature-layer.umd.min",
         "@esri/arcgis-rest-portal": "https://unpkg.com/@esri/arcgis-rest-portal@2.10.0/dist/umd/portal.umd.min",
         "@esri/arcgis-rest-request": "https://unpkg.com/@esri/arcgis-rest-request@2.10.0/dist/umd/request.umd.min",
-        "@esri/arcgis-rest-service-admin": "https://unpkg.com/@esri/arcgis-rest-service-admin@2.10.0/dist/umd/service-admin.umd.min",
-
-        "@esri/solution-common": "https://unpkg.com/@esri/solution-common@0.8.4/dist/umd/common.umd.min"
-=======
-        "@esri/arcgis-rest-auth": "https://unpkg.com/@esri/arcgis-rest-auth@2.9.0/dist/umd/auth.umd.min",
-        "@esri/arcgis-rest-feature-layer": "https://unpkg.com/@esri/arcgis-rest-feature-layer@2.9.0/dist/umd/feature-layer.umd.min",
-        "@esri/arcgis-rest-portal": "https://unpkg.com/@esri/arcgis-rest-portal@2.9.0/dist/umd/portal.umd.min",
-        "@esri/arcgis-rest-request": "https://unpkg.com/@esri/arcgis-rest-request@2.9.0/dist/umd/request.umd.min",
-        "@esri/arcgis-rest-service-admin": "https://unpkg.com/@esri/arcgis-rest-service-admin@2.9.0/dist/umd/service-admin.umd.min"
->>>>>>> 23176a2f
+        "@esri/arcgis-rest-service-admin": "https://unpkg.com/@esri/arcgis-rest-service-admin@2.10.0/dist/umd/service-admin.umd.min"
       }
     });
 
