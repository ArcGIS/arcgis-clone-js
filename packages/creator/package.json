--- conflicted
+++ resolved
@@ -51,16 +51,6 @@
     "@esri/solution-storymap": "^0.16.0"
   },
   "dependencies": {
-<<<<<<< HEAD
-    "@esri/solution-common": "^0.14.0",
-    "@esri/solution-feature-layer": "^0.14.0",
-    "@esri/solution-file": "^0.14.0",
-    "@esri/solution-form": "^0.14.0",
-    "@esri/solution-group": "^0.14.0",
-    "@esri/solution-simple-types": "^0.14.0",
-    "@esri/solution-storymap": "^0.14.0",
-=======
->>>>>>> 781a25cb
     "tslib": "^1.10.0"
   },
   "scripts": {
