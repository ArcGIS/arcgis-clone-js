--- conflicted
+++ resolved
@@ -25,12 +25,7 @@
   IItemProgressCallback,
   ICreateItemFromTemplateResponse,
   EItemProgressStatus,
-<<<<<<< HEAD
   UserSession
-=======
-  UserSession,
-  generateEmptyCreationResponse
->>>>>>> 3e0fe6cf
 } from "@esri/solution-common";
 import { cloneObject, IModel, failSafe } from "@esri/hub-common";
 import { getItemData, removeItem } from "@esri/arcgis-rest-portal";
