/** @license
 * Copyright 2018 Esri
 *
 * Licensed under the Apache License, Version 2.0 (the "License");
 * you may not use this file except in compliance with the License.
 * You may obtain a copy of the License at
 *
 *    http://www.apache.org/licenses/LICENSE-2.0
 *
 * Unless required by applicable law or agreed to in writing, software
 * distributed under the License is distributed on an "AS IS" BASIS,
 * WITHOUT WARRANTIES OR CONDITIONS OF ANY KIND, either express or implied.
 * See the License for the specific language governing permissions and
 * limitations under the License.
 */

/**
 * Provides tests for functions involving deployment of items via the REST API.
 */

import * as common from "@esri/solution-common";
import * as deploySolution from "../src/deploySolutionItems";
import * as fetchMock from "fetch-mock";
import * as mockItems from "../../common/test/mocks/agolItems";
import * as templates from "../../common/test/mocks/templates";
import * as utils from "../../common/test/mocks/utils";

// ------------------------------------------------------------------------------------------------------------------ //

let MOCK_USER_SESSION: common.UserSession;

beforeEach(() => {
  MOCK_USER_SESSION = utils.createRuntimeMockUserSession();
});

afterEach(() => {
  fetchMock.restore();
});

const SERVER_INFO = {
  currentVersion: 10.1,
  fullVersion: "10.1",
  soapUrl: "http://server/arcgis/services",
  secureSoapUrl: "https://server/arcgis/services",
  owningSystemUrl: "https://myorg.maps.arcgis.com",
  authInfo: {}
};

describe("Module `deploySolutionItems`", () => {
  describe("deploySolutionItems", () => {
    it("can handle unimplemented item type gracefully", done => {
      // tslint:disable-next-line: no-empty
      spyOn(console, "log").and.callFake(() => { });
      // tslint:disable-next-line: no-empty
      spyOn(console, "error").and.callFake(() => { });
      deploySolution
        .deploySolutionItems(
          "",
          "",
          [templates.getItemTemplateSkeleton()],
          MOCK_USER_SESSION,
          {},
          MOCK_USER_SESSION,
          {
            enableItemReuse: false,
            progressCallback: utils.SOLUTION_PROGRESS_CALLBACK,
            consoleProgress: true
          }
        )
        .then(
          () => done.fail(),
          error => {
            expect(error).toEqual(common.failWithIds([""]));
            done();
          }
        );
    });

    it("reuse items but no items exist", done => {
      const id: string = "aa4a6047326243b290f625e80ebe6531";
      const newItemID: string = "ba4a6047326243b290f625e80ebe6531";
      const type: string = "Web Mapping Application";

      const url: string =
        "https://apl.maps.arcgis.com/apps/Viewer/index.html?appid=map1234567890";
      const itemTemplate: common.IItemTemplate = templates.getItemTemplate(
        type,
        null,
        url
      );
      itemTemplate.item.thumbnail = null;
      itemTemplate.itemId = id;

      const updatedItem = mockItems.getAGOLItem(
        "Web Mapping Application",
        "https://apl.maps.arcgis.com/apps/Viewer/index.html?appid=map1234567890"
      );

      const templateDictionary: any = {
        user: mockItems.getAGOLUser("casey")
      };

      fetchMock
        .get(
          utils.PORTAL_SUBSET.restUrl +
          "/search?f=json&q=typekeywords%3Asource-" +
          id +
          "%20type%3AWeb%20Mapping%20Application%20owner%3Acasey&token=fake-token",
          {
            query: "typekeywords='source-" + id + "'",
            results: []
          }
        )
        .get(
          utils.PORTAL_SUBSET.restUrl +
          "/search?f=json&q=tags%3D%27source-" +
          id +
          "%27&token=fake-token",
          {
            query: "typekeywords='source-" + id + "'",
            results: []
          }
        )
        .post(
          utils.PORTAL_SUBSET.restUrl + "/content/users/casey/addItem",
          utils.getSuccessResponse({ id: newItemID })
        )
        .post(
          utils.PORTAL_SUBSET.restUrl +
          "/content/users/casey/items/" +
          newItemID +
          "/update",
          utils.getSuccessResponse({ id: newItemID })
        )
        .get(
          utils.PORTAL_SUBSET.restUrl +
          "/content/items/" +
          newItemID +
          "?f=json&token=fake-token",
          updatedItem
        );

      const expectedClone: common.IItemTemplate = common.cloneObject(itemTemplate);
      expectedClone.itemId = "ba4a6047326243b290f625e80ebe6531";
      expectedClone.dependencies = [];
      delete expectedClone.item.spatialReference;

      const expected: common.ICreateItemFromTemplateResponse[] = [{
        item: expectedClone,
        id: newItemID,
        type: type,
        postProcess: true
      }];

      const expectedTemplateDictionary: any = {
        user: mockItems.getAGOLUser("casey")
      };
      expectedTemplateDictionary[id] = {
        itemId: newItemID,
        url: "https://apl.maps.arcgis.com/apps/Viewer/index.html?appid=map1234567890"
      };

      deploySolution
        .deploySolutionItems(
          utils.PORTAL_URL,
          "sln1234567890",
          [itemTemplate],
          MOCK_USER_SESSION,
          templateDictionary,
          MOCK_USER_SESSION,
          {
            enableItemReuse: true,
            progressCallback: utils.SOLUTION_PROGRESS_CALLBACK
          }
        )
        .then(actual => {
          delete templateDictionary[id].def;
          expect(templateDictionary)
            .withContext("test template dictionary")
            .toEqual(expectedTemplateDictionary);
          expect(actual)
            .withContext("test expected result")
            .toEqual(expected);
          done();
        }, done.fail);
    });

    it("reuse items by typeKeyword", done => {
      const id: string = "aa4a6047326243b290f625e80ebe6531";
      const foundItemID: string = "ba4a6047326243b290f625e80ebe6531";
      const type: string = "Web Mapping Application";

      const itemTemplate: common.IItemTemplate = templates.getItemTemplate(
        type,
        null,
        "https://apl.maps.arcgis.com/apps/Viewer/index.html?appid=map1234567890"
      );
      itemTemplate.item.thumbnail = null;
      itemTemplate.itemId = id;

      const templateDictionary: any = {
        user: mockItems.getAGOLUser("casey")
      };

      const url: string =
        "https://localdeployment.maps.arcgis.com/apps/CrowdsourcePolling/index.html?appid=" +
        foundItemID;

      fetchMock.get(
        utils.PORTAL_SUBSET.restUrl +
        "/search?f=json&q=typekeywords%3Asource-" +
        id +
        "%20type%3AWeb%20Mapping%20Application%20owner%3Acasey&token=fake-token",
        {
          query: "typekeywords='source-" + id + "'",
          results: [
            {
              id: foundItemID,
              type: type,
              name: "name",
              title: "title",
              url: url,
              created: 1582751986000,
              modified: 1582751989000
            }
          ]
        }
      );

      const expected: common.ICreateItemFromTemplateResponse[] = [{
        item: null as common.IItemTemplate,
        id: foundItemID,
        type: type,
        postProcess: false
      }];

      const expectedTemplateDictionary: any = {
        user: mockItems.getAGOLUser("casey")
      };
      expectedTemplateDictionary[id] = {
        itemId: foundItemID,
        name: "name",
        title: "title",
        url: url
      };

      deploySolution
        .deploySolutionItems(
          utils.PORTAL_URL,
          "sln1234567890",
          [itemTemplate],
          MOCK_USER_SESSION,
          templateDictionary,
          MOCK_USER_SESSION,
          {
            enableItemReuse: true,
            progressCallback: utils.SOLUTION_PROGRESS_CALLBACK
          }
        )
        .then(actual => {
          delete templateDictionary[id].def;
          expect(templateDictionary).toEqual(expectedTemplateDictionary);
          expect(actual).toEqual(expected);
          done();
        }, done.fail);
    });

    it("reuse items by tag if no typekeyword is found", done => {
      const id: string = "aa4a6047326243b290f625e80ebe6531";
      const foundItemID: string = "ba4a6047326243b290f625e80ebe6531";
      const type: string = "Web Mapping Application";

      const itemTemplate: common.IItemTemplate = templates.getItemTemplate(
        type,
        null,
        "https://apl.maps.arcgis.com/apps/Viewer/index.html?appid=map1234567890"
      );
      itemTemplate.item.thumbnail = null;
      itemTemplate.itemId = id;

      const templateDictionary: any = {
        user: mockItems.getAGOLUser("casey")
      };

      const url: string =
        "https://localdeployment.maps.arcgis.com/apps/CrowdsourcePolling/index.html?appid=" +
        foundItemID;

      fetchMock
        .get(
          utils.PORTAL_SUBSET.restUrl +
          "/search?f=json&q=typekeywords%3Asource-" +
          id +
          "%20type%3AWeb%20Mapping%20Application%20owner%3Acasey&token=fake-token",
          {
            query: "typekeywords='source-" + id + "'",
            results: []
          }
        )
        .get(
          utils.PORTAL_SUBSET.restUrl +
          "/search?f=json&q=tags%3D%27source-" +
          id +
          "%27&token=fake-token",
          {
            query: "tags='source-" + id + "'",
            results: [
              {
                id: foundItemID,
                type: type,
                name: "name",
                title: "title",
                url: url,
                created: 1582751986000,
                modified: 1582751989000
              }
            ]
          }
        );

      const expected: common.ICreateItemFromTemplateResponse[] = [{
        item: null as common.IItemTemplate,
        id: foundItemID,
        type: type,
        postProcess: false
      }];
      const expectedTemplateDictionary: any = {
        user: mockItems.getAGOLUser("casey")
      };
      expectedTemplateDictionary[id] = {
        itemId: foundItemID,
        name: "name",
        title: "title",
        url: url
      };

      deploySolution
        .deploySolutionItems(
          utils.PORTAL_URL,
          "sln1234567890",
          [itemTemplate],
          MOCK_USER_SESSION,
          templateDictionary,
          MOCK_USER_SESSION,
          {
            enableItemReuse: true,
            progressCallback: utils.SOLUTION_PROGRESS_CALLBACK
          }
        )
        .then(actual => {
          delete templateDictionary[id].def;
          expect(templateDictionary).toEqual(expectedTemplateDictionary);
          expect(actual).toEqual(expected);
          done();
        }, done.fail);
    });

    it("reuse items will use newest when mutiple items are found", done => {
      const id: string = "aa4a6047326243b290f625e80ebe6531";
      const foundItemID: string = "ba4a6047326243b290f625e80ebe6531";
      const foundItemID2: string = "ca4a6047326243b290f625e80ebe6531";
      const type: string = "Web Mapping Application";

      const itemTemplate: common.IItemTemplate = templates.getItemTemplate(
        type,
        null,
        "https://apl.maps.arcgis.com/apps/Viewer/index.html?appid=map1234567890"
      );
      itemTemplate.item.thumbnail = null;
      itemTemplate.itemId = id;

      const templateDictionary: any = {
        user: mockItems.getAGOLUser("casey"),
        organization: {
          isPortal: true
        }
      };

      const url1: string =
        "https://localdeployment.maps.arcgis.com/apps/CrowdsourcePolling/index.html?appid=" +
        foundItemID;
      const url2: string =
        "https://localdeployment.maps.arcgis.com/apps/CrowdsourcePolling/index.html?appid=" +
        foundItemID2;

      fetchMock.get(
        utils.PORTAL_SUBSET.restUrl +
        "/search?f=json&q=typekeywords%3Asource-" +
        id +
        "%20type%3AWeb%20Mapping%20Application%20owner%3Acasey&token=fake-token",
        {
          query: "typekeywords='source-" + id + "'",
          results: [
            {
              id: foundItemID,
              type: type,
              name: "name1",
              title: "title1",
              url: url1,
              created: 1582751986000
            },
            {
              id: foundItemID2,
              type: type,
              name: "name2",
              title: "title2",
              url: url2,
              created: 1582751989000
            }
          ]
        }
      );

      const expected: common.ICreateItemFromTemplateResponse[] = [{
        item: null as common.IItemTemplate,
        id: foundItemID2,
        type: type,
        postProcess: false
      }];
      const expectedTemplateDictionary: any = {
        user: mockItems.getAGOLUser("casey"),
        organization: {
          isPortal: true
        }
      };
      expectedTemplateDictionary[id] = {
        itemId: foundItemID2,
        name: "name2",
        title: "title2",
        url: url2
      };

      deploySolution
        .deploySolutionItems(
          utils.PORTAL_URL,
          "sln1234567890",
          [itemTemplate],
          MOCK_USER_SESSION,
          templateDictionary,
          MOCK_USER_SESSION,
          {
            enableItemReuse: true,
            progressCallback: utils.SOLUTION_PROGRESS_CALLBACK
          }
        )
        .then(actual => {
          delete templateDictionary[id].def;
          expect(templateDictionary).toEqual(expectedTemplateDictionary);
          expect(actual).toEqual(expected);
          done();
        }, done.fail);
    });

    it("reuse items will add feature service details to templateDictionary", done => {
      const id: string = "aa4a6047326243b290f625e80ebe6531";
      const foundItemID: string = "ba4a6047326243b290f625e80ebe6531";
      const foundItemID2: string = "ca4a6047326243b290f625e80ebe6531";
      const type: string = "Feature Service";
      const url1: string =
        "https://services.arcgis.com/orgidFmrV9d1DIvN/arcgis/rest/services/dispatchers1/FeatureServer";
      const url2: string =
        "https://services.arcgis.com/orgidFmrV9d1DIvN/arcgis/rest/services/dispatchers2/FeatureServer";

      const itemTemplate: common.IItemTemplate = templates.getItemTemplate(
        type,
        []
      );
      itemTemplate.item.thumbnail = null;
      itemTemplate.itemId = id;

      const templateDictionary: any = {
        user: mockItems.getAGOLUser("casey")
      };

      const sourceSR = { wkid: 102100, latestWkid: 3857 };

      fetchMock
        .get(
          utils.PORTAL_SUBSET.restUrl +
          "/search?f=json&q=typekeywords%3Asource-" +
          id +
          "%20type%3AFeature%20Service%20owner%3Acasey&token=fake-token",
          {
            query: "typekeywords='source-" + id + "'",
            results: [
              {
                id: foundItemID2,
                type: type,
                name: "name2",
                title: "title2",
                url: url2,
                created: 1582751989000
              },
              {
                id: foundItemID,
                type: type,
                name: "name1",
                title: "title1",
                url: url1,
                created: 1582751986000
              }
            ]
          }
        )
        .post(url2, {
          serviceItemId: foundItemID2,
          spatialReference: sourceSR,
          fullExtent: {
            xmin: 0,
            spatialReference: sourceSR
          }
        });

      const expected: common.ICreateItemFromTemplateResponse[] = [{
        item: null as common.IItemTemplate,
        id: foundItemID2,
        type: type,
        postProcess: false
      }];

      const expectedTemplateDictionary: any = {
        user: mockItems.getAGOLUser("casey")
      };
      expectedTemplateDictionary[id] = {
        itemId: foundItemID2,
        defaultSpatialReference: sourceSR,
        defaultExtent: {
          xmin: 0,
          spatialReference: sourceSR
        },
        name: "name2",
        title: "title2",
        url: url2,
        layer0: {
          fields: {},
          url: url2 + "/0",
          layerId: "0",
          itemId: foundItemID2
        },
        layer1: {
          fields: {},
          url: url2 + "/1",
          layerId: "1",
          itemId: foundItemID2
        }
      };

      deploySolution
        .deploySolutionItems(
          utils.PORTAL_URL,
          "sln1234567890",
          [itemTemplate],
          MOCK_USER_SESSION,
          templateDictionary,
          MOCK_USER_SESSION,
          {
            enableItemReuse: true,
            progressCallback: utils.SOLUTION_PROGRESS_CALLBACK
          }
        )
        .then(actual => {
          delete templateDictionary[id].def;
          expect(templateDictionary).toEqual(expectedTemplateDictionary);
          expect(actual).toEqual(expected);
          done();
        }, done.fail);
    });

    it("reuse items can handle groups", done => {
      const id: string = "aa4a6047326243b290f625e80ebe6531";
      const foundItemID: string = "ba4a6047326243b290f625e80ebe6531";
      const type: string = "Group";

      const itemTemplate: common.IItemTemplate = templates.getGroupTemplatePart();
      itemTemplate.item.thumbnail = null;
      itemTemplate.itemId = id;
      itemTemplate.item.id = "{{" + id + ".itemId}}";

      const group: any = mockItems.getAGOLGroup();
      group.id = foundItemID;
      group.tags.push("source-" + id);
      const user: any = mockItems.getAGOLUser("casey");
      user.groups = [group];
      const templateDictionary: any = {
        user: user
      };

      const expected: common.ICreateItemFromTemplateResponse[] = [{
        item: null as common.IItemTemplate,
        id: foundItemID,
        type: type,
        postProcess: false
      }];
      const expectedTemplateDictionary: any = {
        user: user
      };
      expectedTemplateDictionary[id] = {
        itemId: group.id,
        name: group.name,
        title: group.title,
        url: group.url
      };

      deploySolution
        .deploySolutionItems(
          utils.PORTAL_URL,
          "sln1234567890",
          [itemTemplate],
          MOCK_USER_SESSION,
          templateDictionary,
          MOCK_USER_SESSION,
          {
            enableItemReuse: true,
            progressCallback: utils.SOLUTION_PROGRESS_CALLBACK
          }
        )
        .then(actual => {
          delete templateDictionary[id].def;
          expect(templateDictionary).toEqual(expectedTemplateDictionary);
          expect(actual).toEqual(expected);
          done();
        }, done.fail);
    });

    it("can handle error on find items by typeKeyword", done => {
      const id: string = "aa4a6047326243b290f625e80ebe6531";
      const foundItemID: string = "ba4a6047326243b290f625e80ebe6531";
      const type: string = "Web Mapping Application";

      const itemTemplate: common.IItemTemplate = templates.getItemTemplate(
        type,
        null,
        "https://apl.maps.arcgis.com/apps/Viewer/index.html?appid=map1234567890"
      );
      itemTemplate.item.thumbnail = null;
      itemTemplate.itemId = id;

      const templateDictionary: any = {
        user: mockItems.getAGOLUser("casey")
      };

      const url: string =
        "https://localdeployment.maps.arcgis.com/apps/CrowdsourcePolling/index.html?appid=" +
        foundItemID;

      fetchMock.get(
        utils.PORTAL_SUBSET.restUrl +
        "/search?f=json&q=typekeywords%3Asource-" +
        id +
        "%20type%3AWeb%20Mapping%20Application%20owner%3Acasey&token=fake-token",
        mockItems.get400Failure()
      );

      const expected: common.ICreateItemFromTemplateResponse[] = [{
        item: null as common.IItemTemplate,
        id: foundItemID,
        type: type,
        postProcess: false
      }];

      const expectedTemplateDictionary: any = {
        user: mockItems.getAGOLUser("casey")
      };
      expectedTemplateDictionary[id] = {
        itemId: foundItemID,
        name: "name",
        title: "title",
        url: url
      };

      // tslint:disable-next-line: no-empty
      spyOn(console, "error").and.callFake(() => { });
      deploySolution
        .deploySolutionItems(
          utils.PORTAL_URL,
          "sln1234567890",
          [itemTemplate],
          MOCK_USER_SESSION,
          templateDictionary,
          MOCK_USER_SESSION,
          {
            enableItemReuse: true,
            progressCallback: utils.SOLUTION_PROGRESS_CALLBACK
          }
        )
        .then(
          () => done.fail(),
          done
        );
    });

    it("can handle error on find items by tag", done => {
      const id: string = "aa4a6047326243b290f625e80ebe6531";
      const foundItemID: string = "ba4a6047326243b290f625e80ebe6531";
      const type: string = "Web Mapping Application";

      const itemTemplate: common.IItemTemplate = templates.getItemTemplate(
        type,
        null,
        "https://apl.maps.arcgis.com/apps/Viewer/index.html?appid=map1234567890"
      );
      itemTemplate.item.thumbnail = null;
      itemTemplate.itemId = id;

      const templateDictionary: any = {
        user: mockItems.getAGOLUser("casey")
      };

      const url: string =
        "https://localdeployment.maps.arcgis.com/apps/CrowdsourcePolling/index.html?appid=" +
        foundItemID;

      fetchMock
        .get(
          utils.PORTAL_SUBSET.restUrl +
          "/search?f=json&q=typekeywords%3Asource-" +
          id +
          "%20type%3AWeb%20Mapping%20Application%20owner%3Acasey&token=fake-token",
          {
            query: "typekeywords='source-" + id + "'",
            results: []
          }
        )
        .get(
          utils.PORTAL_SUBSET.restUrl +
          "/search?f=json&q=tags%3D%27source-" +
          id +
          "%27&token=fake-token",
          mockItems.get400Failure()
        );

      const expected: common.ICreateItemFromTemplateResponse[] = [{
        item: null as common.IItemTemplate,
        id: foundItemID,
        type: type,
        postProcess: false
      }];
      const expectedTemplateDictionary: any = {
        user: mockItems.getAGOLUser("casey")
      };
      expectedTemplateDictionary[id] = {
        itemId: foundItemID,
        name: "name",
        title: "title",
        url: url
      };

      // tslint:disable-next-line: no-empty
      spyOn(console, "error").and.callFake(() => { });

      deploySolution
        .deploySolutionItems(
          utils.PORTAL_URL,
          "sln1234567890",
          [itemTemplate],
          MOCK_USER_SESSION,
          templateDictionary,
          MOCK_USER_SESSION,
          {
            enableItemReuse: true,
            progressCallback: utils.SOLUTION_PROGRESS_CALLBACK
          }
        )
        .then(
          () => done.fail(),
          done
        );
    });

    it("handles failure to delete all items when unwinding after failure to deploy", done => {
      const id: string = "aa4a6047326243b290f625e80ebe6531";
      const newItemID: string = "ba4a6047326243b290f625e80ebe6531";
      const type: string = "Web Mapping Application";

      const url: string =
        "https://apl.maps.arcgis.com/apps/Viewer/index.html?appid=map1234567890";
      const itemTemplate: common.IItemTemplate = templates.getItemTemplate(
        type,
        null,
        url
      );
      itemTemplate.item.thumbnail = null;
      itemTemplate.itemId = id;

      const updatedItem = mockItems.getAGOLItem(
        "Web Mapping Application",
        "https://apl.maps.arcgis.com/apps/Viewer/index.html?appid=map1234567890"
      );

      const templateDictionary: any = {
        user: mockItems.getAGOLUser("casey")
      };

      fetchMock
        .get(
          utils.PORTAL_SUBSET.restUrl +
          "/search?f=json&q=typekeywords%3Asource-" +
          id +
          "%20type%3AWeb%20Mapping%20Application%20owner%3Acasey&token=fake-token",
          {
            query: "typekeywords='source-" + id + "'",
            results: []
          }
        )
        .get(
          utils.PORTAL_SUBSET.restUrl +
          "/search?f=json&q=tags%3D%27source-" +
          id +
          "%27&token=fake-token",
          {
            query: "typekeywords='source-" + id + "'",
            results: []
          }
        )
        .post(
          utils.PORTAL_SUBSET.restUrl + "/content/users/casey/addItem",
          utils.getFailureResponse({ id: newItemID })
        )
        .post(
          utils.PORTAL_SUBSET.restUrl +
          "/content/users/casey/items/" +
          newItemID +
          "/delete",
          utils.getFailureResponse({
            itemId: newItemID
          })
        )
        .post(
          utils.PORTAL_SUBSET.restUrl +
          "/community/groups/" +
          newItemID +
          "/delete",
          utils.getFailureResponse({
            groupId: "aa4a6047326243b290f625e80ebe6531"
          })
        );
      // tslint:disable-next-line: no-empty
      spyOn(console, "error").and.callFake(() => { });

      const expected: common.ICreateItemFromTemplateResponse[] = [{
        item: null as common.IItemTemplate,
        id: newItemID,
        type: type,
        postProcess: true
      }];

      const expectedTemplateDictionary: any = {
        user: mockItems.getAGOLUser("casey")
      };
      expectedTemplateDictionary[id] = {
        itemId: newItemID
      };

      // tslint:disable-next-line: no-empty
      spyOn(console, "log").and.callFake(() => { });
      deploySolution
        .deploySolutionItems(
          utils.PORTAL_URL,
          "sln1234567890",
          [itemTemplate],
          MOCK_USER_SESSION,
          templateDictionary,
          MOCK_USER_SESSION,
          {
            jobId: "abc",
            enableItemReuse: true,
            progressCallback: utils.SOLUTION_PROGRESS_CALLBACK,
            consoleProgress: true
          }
        )
        .then(
          () => done.fail(),
          actual => {
            expect(actual).toEqual(
              utils.getFailureResponse({
                itemIds: ["aa4a6047326243b290f625e80ebe6531"]
              })
            );
            done();
          }
        );
    });

    it("can delay when multiple views share the same source when deploying portal", () => {
      const type: string = "Feature Service";

      const fsId: string = "aa4a6047326243b290f625e80ebe6531";
      const itemTemplateFS: common.IItemTemplate = templates.getItemTemplate(
        type
      );
      itemTemplateFS.item.thumbnail = null;
      itemTemplateFS.itemId = fsId;
      itemTemplateFS.properties.service = {
        isView: false
      };
      itemTemplateFS.dependencies = [];

      const fsId2: string = "aa4a6047326243b290f625e80ebe6532";
      const itemTemplateFS2: common.IItemTemplate = templates.getItemTemplate(
        type
      );
      itemTemplateFS.item.thumbnail = null;
      itemTemplateFS.itemId = fsId2;
      itemTemplateFS.properties.service = {
        isView: false
      };
      itemTemplateFS.dependencies = [];

      const id1: string = "bb4a6047326243b290f625e80ebe6531";
      const itemTemplateView1: common.IItemTemplate = templates.getItemTemplate(
        type
      );
      itemTemplateView1.item.thumbnail = null;
      itemTemplateView1.itemId = id1;
      itemTemplateView1.properties.service = {
        isView: true
      };
      itemTemplateView1.dependencies = [fsId];

      const id2: string = "bb4a6047326243b290f625e80ebe6532";
      const itemTemplateView2: common.IItemTemplate = templates.getItemTemplate(
        type
      );
      itemTemplateView2.item.thumbnail = null;
      itemTemplateView2.itemId = id2;
      itemTemplateView2.properties.service = {
        isView: true
      };
      itemTemplateView2.dependencies = [fsId, fsId2];

      const id3: string = "bb4a6047326243b290f625e80ebe6533";
      const itemTemplateView3: common.IItemTemplate = templates.getItemTemplate(
        type
      );
      itemTemplateView3.item.thumbnail = null;
      itemTemplateView3.itemId = id3;
      itemTemplateView3.properties.service = {
        isView: true
      };
      itemTemplateView3.dependencies = [fsId];

      const actual = deploySolution._evaluateSharedViewSources([
        itemTemplateFS,
        itemTemplateView1,
        itemTemplateView2,
        itemTemplateView3
      ]);

      expect(actual[0].properties.syncViews).toEqual(undefined);
      expect(actual[1].properties.syncViews).toEqual([]);
      expect(actual[2].properties.syncViews).toEqual([
        "bb4a6047326243b290f625e80ebe6531"
      ]);
      expect(actual[3].properties.syncViews).toEqual([
        "bb4a6047326243b290f625e80ebe6531",
        "bb4a6047326243b290f625e80ebe6532"
      ]);
    });

    it("reuse items will handle error on add to templateDictionary", done => {
      const id: string = "aa4a6047326243b290f625e80ebe6531";
      const foundItemID: string = "ba4a6047326243b290f625e80ebe6531";
      const foundItemID2: string = "ca4a6047326243b290f625e80ebe6531";
      const type: string = "Feature Service";
      const url1: string =
        "https://services.arcgis.com/orgidFmrV9d1DIvN/arcgis/rest/services/dispatchers1/FeatureServer";

      const url2: string =
        "https://services.arcgis.com/orgidFmrV9d1DIvN/arcgis/rest/services/dispatchers2/FeatureServer";

      const itemTemplate: common.IItemTemplate = templates.getItemTemplate(
        type,
        []
      );
      itemTemplate.item.thumbnail = null;
      itemTemplate.itemId = id;

      const templateDictionary: any = {
        user: mockItems.getAGOLUser("casey")
      };

      fetchMock
        .get(
          utils.PORTAL_SUBSET.restUrl +
          "/search?f=json&q=typekeywords%3Asource-" +
          id +
          "%20type%3AFeature%20Service%20owner%3Acasey&token=fake-token",
          {
            query: "typekeywords='source-" + id + "'",
            results: [
              {
                id: foundItemID2,
                type: type,
                name: "name2",
                title: "title2",
                url: url2,
                created: 1582751989000
              },
              {
                id: foundItemID,
                type: type,
                name: "name1",
                title: "title1",
                url: url1,
                created: 1582751986000
              }
            ]
          }
        )
        .post(url2, mockItems.get500Failure());

      // tslint:disable-next-line: no-empty
      spyOn(console, "error").and.callFake(() => { });
      deploySolution
        .deploySolutionItems(
          utils.PORTAL_URL,
          "sln1234567890",
          [itemTemplate],
          MOCK_USER_SESSION,
          templateDictionary,
          MOCK_USER_SESSION,
          {
            enableItemReuse: true,
            progressCallback: utils.SOLUTION_PROGRESS_CALLBACK
          }
        )
        .then(
          () => done.fail(),
          done
        );
    });
  });

  describe("_createItemFromTemplateWhenReady", () => {
    it("flags unimplemented item types", done => {
      const itemTemplate: common.IItemTemplate = templates.getItemTemplate(
        "Undefined"
      );
      itemTemplate.item.thumbnail = null;
      const resourceFilePaths: common.IDeployFileCopyPath[] = [];
      const templateDictionary: any = {};

      // eslint-disable-next-line @typescript-eslint/no-floating-promises
      deploySolution
        ._createItemFromTemplateWhenReady(
          itemTemplate,
          resourceFilePaths,
          MOCK_USER_SESSION,
          templateDictionary,
          MOCK_USER_SESSION,
          utils.ITEM_PROGRESS_CALLBACK
        )
        .then((response: common.ICreateItemFromTemplateResponse) => {
          expect(response).toEqual(templates.getFailedItem(itemTemplate.type));
          done();
        });
    });

    it("flags unsupported item types", done => {
      const itemTemplate: common.IItemTemplate = templates.getItemTemplate(
        "Unsupported"
      );
      itemTemplate.item.thumbnail = null;
      const resourceFilePaths: common.IDeployFileCopyPath[] = [];
      const templateDictionary: any = {};

      // eslint-disable-next-line @typescript-eslint/no-floating-promises
      deploySolution
        ._createItemFromTemplateWhenReady(
          itemTemplate,
          resourceFilePaths,
          MOCK_USER_SESSION,
          templateDictionary,
          MOCK_USER_SESSION,
          utils.ITEM_PROGRESS_CALLBACK
        )
        .then((response: common.ICreateItemFromTemplateResponse) => {
          expect(response).toEqual(templates.getFailedItem(itemTemplate.type));
          done();
        });
    });

    it("handles Web Mapping Applications that are not Storymaps", done => {
      const itemTemplate: common.IItemTemplate = templates.getItemTemplate(
        "Web Mapping Application",
        null,
        "https://apl.maps.arcgis.com/apps/Viewer/index.html?appid=map1234567890"
      );
      itemTemplate.item.thumbnail = null;
      const resourceFilePaths: common.IDeployFileCopyPath[] = [];
      const templateDictionary: any = {};
      const newItemID: string = "wma1234567891";

      const updatedItem = mockItems.getAGOLItem(
        "Web Mapping Application",
        "https://apl.maps.arcgis.com/apps/Viewer/index.html?appid=map1234567890"
      );

      fetchMock
        .post(
          utils.PORTAL_SUBSET.restUrl + "/content/users/casey/addItem",
          utils.getSuccessResponse({ id: newItemID })
        )
        .post(
          utils.PORTAL_SUBSET.restUrl +
          "/content/users/casey/items/wma1234567891/update",
          utils.getSuccessResponse({ id: newItemID })
        )
        .get(
          utils.PORTAL_SUBSET.restUrl +
          "/content/items/wma1234567890?f=json&token=fake-token",
          mockItems.getAGOLItem(
            "Web Mapping Application",
            utils.PORTAL_SUBSET.portalUrl +
            "/home/webmap/viewer.html?webmap=wma1234567890"
          )
        )
        .get(
          utils.PORTAL_SUBSET.restUrl +
          "/content/items/wma1234567891?f=json&token=fake-token",
          updatedItem
        );

<<<<<<< HEAD
=======
      const expectedClone: common.IItemTemplate = common.cloneObject(itemTemplate);
      expectedClone.itemId = "wma1234567891";
      expectedClone.item.id = "wma1234567891";
      delete expectedClone.item.spatialReference;
      expectedClone.dependencies = [];

>>>>>>> 3e0fe6cf
      // eslint-disable-next-line @typescript-eslint/no-floating-promises
      deploySolution
        ._createItemFromTemplateWhenReady(
          itemTemplate,
          resourceFilePaths,
          MOCK_USER_SESSION,
          templateDictionary,
          MOCK_USER_SESSION,
          utils.ITEM_PROGRESS_CALLBACK
        )
        .then((response: common.ICreateItemFromTemplateResponse) => {
          expect(response).toEqual({
            item: expectedClone,
            id: newItemID,
            type: itemTemplate.type,
            postProcess: true
          } as common.ICreateItemFromTemplateResponse);
          done();
        });
    });

    it("handles inability to get dependencies", done => {
      const itemTemplate: common.IItemTemplate = templates.getItemTemplate(
        "Web Mapping Application",
        ["svc1234567890"],
        "https://apl.maps.arcgis.com/apps/Viewer/index.html?appid=map1234567890"
      );
      itemTemplate.item.thumbnail = null;
      const resourceFilePaths: common.IDeployFileCopyPath[] = [];
      const templateDictionary: any = {
        svc1234567890: {
          def: Promise.reject(utils.getFailureResponse())
        }
      };
      const newItemID: string = "wma1234567891";

      const updatedItem = mockItems.getAGOLItem(
        "Web Mapping Application",
        "https://apl.maps.arcgis.com/apps/Viewer/index.html?appid=map1234567890"
      );

      fetchMock
        .post(
          utils.PORTAL_SUBSET.restUrl + "/content/users/casey/addItem",
          utils.getSuccessResponse({ id: newItemID })
        )
        .post(
          utils.PORTAL_SUBSET.restUrl +
          "/content/users/casey/items/wma1234567891/update",
          utils.getSuccessResponse({ id: newItemID })
        )
        .get(
          utils.PORTAL_SUBSET.restUrl +
          "/content/items/wma1234567890?f=json&token=fake-token",
          mockItems.getAGOLItem(
            "Web Mapping Application",
            utils.PORTAL_SUBSET.portalUrl +
            "/home/webmap/viewer.html?webmap=wma1234567890"
          )
        )
        .get(
          utils.PORTAL_SUBSET.restUrl +
          "/content/items/wma1234567891?f=json&token=fake-token",
          updatedItem
        );

      // eslint-disable-next-line @typescript-eslint/no-floating-promises
      deploySolution
        ._createItemFromTemplateWhenReady(
          itemTemplate,
          resourceFilePaths,
          MOCK_USER_SESSION,
          templateDictionary,
          MOCK_USER_SESSION,
          utils.ITEM_PROGRESS_CALLBACK
        )
        .then((response: common.ICreateItemFromTemplateResponse) => {
          expect(response).toEqual(templates.getFailedItem(itemTemplate.type));
          done();
        });
    });

    it("handles FS", done => {
      const itemTemplate: common.IItemTemplate = templates.getItemTemplate(
        "Feature Service",
        [],
        "https://services123.arcgis.com/org1234567890/arcgis/rest/services/ROWPermits_publiccomment/FeatureServer"
      );
      itemTemplate.itemId = "dd4a6047326243b290f625e80ebe6531";
      itemTemplate.item.thumbnail = null;
      itemTemplate.properties.syncViews = ["aa4a6047326243b290f625e80ebe6531"];
      const resourceFilePaths: common.IDeployFileCopyPath[] = [];
      const templateDictionary: any = {
        aa4a6047326243b290f625e80ebe6531: {
          def: function () {
            return Promise.resolve();
          }
        },
        organization: utils.getPortalsSelfResponse()
      };

      itemTemplate.properties.service.spatialReference = {
        wkid: 102100
      };

      itemTemplate.properties.defaultExtent = {
        xmin: -20037507.0671618,
        ymin: -20037507.0671618,
        xmax: 20037507.0671618,
        ymax: 20037507.0671618,
        spatialReference: {
          wkid: 102100
        }
      };

      itemTemplate.properties.layers = [
        mockItems.getAGOLLayerOrTable(0, "A", "Feature Layer")
      ];
      itemTemplate.properties.tables = [];

      const updatedItem = mockItems.getAGOLItem("Feature Service");

      fetchMock
        .post(
          utils.PORTAL_SUBSET.restUrl + "/content/users/casey/createService",
          utils.getCreateServiceResponse()
        )
        .get(
          utils.PORTAL_SUBSET.restUrl +
          "/content/items/wma1234567891?f=json&token=fake-token",
          updatedItem
        )
        .post(
          "https://services123.arcgis.com/org1234567890/arcgis/rest/admin/services/ROWPermits_publiccomment/FeatureServer/addToDefinition",
          utils.getSuccessResponse()
        )
        .post(
          "https://services123.arcgis.com/org1234567890/arcgis/rest/admin/services/ROWPermits_publiccomment/FeatureServer/refresh",
          utils.getSuccessResponse()
        )
        .post(
          "https://services123.arcgis.com/org1234567890/arcgis/rest/admin/services/ROWPermits_publiccomment/FeatureServer/0/updateDefinition",
          utils.getSuccessResponse()
        )
        .post(
          "https://myorg.maps.arcgis.com/sharing/rest/content/users/casey/items/svc1234567890/update",
          utils.getSuccessResponse()
        );

<<<<<<< HEAD
=======
      const expectedClone: common.IItemTemplate = common.cloneObject(itemTemplate);
      expectedClone.itemId = "svc1234567890";
      expectedClone.item.id = "svc1234567890";
      expectedClone.properties.service.serviceItemId = "svc1234567890";
      delete expectedClone.properties.layers[0].definitionQuery;
      expectedClone.properties.layers[0].relationships = null;
      expectedClone.properties.layers[0].viewDefinitionQuery = null;
      expectedClone.properties.layers[0].adminLayerInfo = undefined;

>>>>>>> 3e0fe6cf
      // eslint-disable-next-line @typescript-eslint/no-floating-promises
      deploySolution
        ._createItemFromTemplateWhenReady(
          itemTemplate,
          resourceFilePaths,
          MOCK_USER_SESSION,
          templateDictionary,
          MOCK_USER_SESSION,
          utils.ITEM_PROGRESS_CALLBACK
        )
        .then((response: common.ICreateItemFromTemplateResponse) => {
          expect(response).toEqual({
            item: expectedClone,
            id: "svc1234567890",
            type: itemTemplate.type,
            postProcess: true
          } as common.ICreateItemFromTemplateResponse);
          done();
        });
    });

    if (typeof window !== "undefined") {
      it("fails to deploy file data to the item", done => {
        const itemTemplate: common.IItemTemplate = templates.getItemTemplate(
          "Web Map"
        );
        itemTemplate.item.thumbnail = null;
        const resourceFilePaths: common.IDeployFileCopyPath[] = [
          {
            type: common.EFileType.Data,
            folder: "cod1234567890_info_data",
            filename: "Name of an AGOL item.zip",
            url:
              "https://myserver/doc/cod1234567890_info_data/Name of an AGOL item.zip"
          }
        ];
        const templateDictionary: any = {};
        const newItemID: string = "map1234567891";

        fetchMock
          .post(
            utils.PORTAL_SUBSET.restUrl + "/content/users/casey/addItem",
            utils.getSuccessResponse({ id: newItemID })
          )
          .post(
            utils.PORTAL_SUBSET.restUrl +
            "/content/users/casey/items/map1234567891/update",
            utils.getFailureResponse()
          )
          .post(
            "https://myserver/doc/cod1234567890_info_data/Name of an AGOL item.zip/rest/info",
            SERVER_INFO
          )
          .post(
            "https://myserver/doc/cod1234567890_info_data/Name of an AGOL item.zip",
            utils.getSampleZipFile("Name of an AGOL item.zip")
          )
          .post(
            "https://myserver/doc/metadata.xml",
            new Blob(["<meta><value1>a</value1><value2>b</value2></meta>"], {
              type: "text/xml"
            }),
            { sendAsJson: false }
          )
          .post(utils.PORTAL_SUBSET.restUrl + "/info", SERVER_INFO);

        // eslint-disable-next-line @typescript-eslint/no-floating-promises
        deploySolution
          ._createItemFromTemplateWhenReady(
            itemTemplate,
            resourceFilePaths,
            MOCK_USER_SESSION,
            templateDictionary,
            MOCK_USER_SESSION,
            utils.ITEM_PROGRESS_CALLBACK
          )
          .then(response => {
            expect(response).toEqual(
              templates.getFailedItem(itemTemplate.type)
            );
            done();
          });
      });

      it("should handle error on copy group resources", done => {
        const itemId: string = "abc9cab401af4828a25cc6eaeb59fb69";
        const templateDictionary: any = {};
        const newItemID: string = "abc8cab401af4828a25cc6eaeb59fb69";

        const itemTemplate: common.IItemTemplate = templates.getItemTemplateSkeleton();
        itemTemplate.itemId = itemId;
        itemTemplate.type = "Group";
        itemTemplate.item.title = "Dam Inspection Assignments";

        const searchResult: any = {
          query: "Dam Inspection Assignments",
          total: 12,
          start: 1,
          num: 10,
          nextStart: 11,
          results: []
        };

        const filePaths: any[] = [
          {
            type: common.EFileType.Resource,
            folder: "aFolder",
            filename: "git_merge.png",
            url: "http://someurl"
          }
        ];

        fetchMock
          .get(
            utils.PORTAL_SUBSET.restUrl +
            "/community/groups?f=json&q=Dam%20Inspection%20Assignments&token=fake-token",
            searchResult
          )
          .post(utils.PORTAL_SUBSET.restUrl + "/community/createGroup", {
            success: true,
            group: { id: newItemID }
          })
          .post("http://someurl//rest/info", {})
          .post("http://someurl/", mockItems.get400Failure());

        // eslint-disable-next-line @typescript-eslint/no-floating-promises
        deploySolution
          ._createItemFromTemplateWhenReady(
            itemTemplate,
            filePaths,
            MOCK_USER_SESSION,
            templateDictionary,
            MOCK_USER_SESSION,
            utils.ITEM_PROGRESS_CALLBACK
          )
          .then(response => {
            expect(response).toEqual(
              templates.getFailedItem(itemTemplate.type)
            );
            done();
          });
      });

      it("can handle error on copyFilesFromStorage", done => {
        const itemTemplate: common.IItemTemplate = templates.getItemTemplate(
          "Web Mapping Application",
          null,
          "https://apl.maps.arcgis.com/apps/Viewer/index.html?appid=map1234567890"
        );
        itemTemplate.item.thumbnail = null;
        const resourceFilePaths: any[] = [
          {
            type: common.EFileType.Resource,
            folder: "aFolder",
            filename: "git_merge.png",
            url: "http://someurl"
          }
        ];
        const templateDictionary: any = {};
        const newItemID: string = "wma1234567891";

        const updatedItem = mockItems.getAGOLItem(
          "Web Mapping Application",
          "https://apl.maps.arcgis.com/apps/Viewer/index.html?appid=map1234567890"
        );

        fetchMock
          .post(
            utils.PORTAL_SUBSET.restUrl + "/content/users/casey/addItem",
            utils.getSuccessResponse({ id: newItemID })
          )
          .post(
            utils.PORTAL_SUBSET.restUrl +
            "/content/users/casey/items/wma1234567891/update",
            utils.getSuccessResponse({ id: newItemID })
          )
          .get(
            utils.PORTAL_SUBSET.restUrl +
            "/content/items/wma1234567891?f=json&token=fake-token",
            updatedItem
          )
          .post("http://someurl//rest/info", {})
          .post("http://someurl/", mockItems.get400Failure());

        // eslint-disable-next-line @typescript-eslint/no-floating-promises
        deploySolution
          ._createItemFromTemplateWhenReady(
            itemTemplate,
            resourceFilePaths,
            MOCK_USER_SESSION,
            templateDictionary,
            MOCK_USER_SESSION,
            utils.ITEM_PROGRESS_CALLBACK
          )
          .then(response => {
            expect(response).toEqual(
              templates.getFailedItem(itemTemplate.type)
            );
            done();
          });
      });
    }
  });

  describe("_findExistingItemByKeyword", () => {
    it("handles group items without user groups in template dictionary", () => {
      const actual = deploySolution._findExistingItemByKeyword(
        [templates.getItemTemplate("Group")],
        {},
        MOCK_USER_SESSION
      );
      expect(actual.length).toEqual(0);
    });
  });

  describe("_moveResourcesIntoTemplate", () => {
    it("can move a thumbnail resource into a template", () => {
      const filePaths: common.IDeployFileCopyPath[] = [
        {
          type: common.EFileType.Thumbnail,
          folder: "9ed8414bb27a441cbddb1227870ed038_info_thumbnail",
          filename: "thumbnail1581708282265.png",
          url:
            utils.PORTAL_SUBSET.restUrl +
            "/content/items/ffb0b76754ae4ce497bb4789f3940146/resources/9ed8414bb27a441cbddb1227870ed038_info_thumbnail/thumbnail1581708282265.png"
        }
      ];
      const template: common.IItemTemplate = templates.getItemTemplate(
        "Web Map"
      );

      // eslint-disable-next-line @typescript-eslint/no-floating-promises
      deploySolution
        ._moveResourcesIntoTemplate(filePaths, template, MOCK_USER_SESSION)
        .then(updatedFilePaths => {
          expect(updatedFilePaths.length).toEqual(0);
          expect(template.item.thumbnail).toBeUndefined();
          expect(template.item.thumbnailurl).toEqual(
            utils.PORTAL_SUBSET.restUrl +
            "/content/items/ffb0b76754ae4ce497bb4789f3940146/resources/9ed8414bb27a441cbddb1227870ed038_info_thumbnail/thumbnail1581708282265.png" +
            "?token=fake-token&w=400"
          );
        });
    });
  });

  describe("_getGroupUpdates:: ", () => {
    it("handles template with no groups", () => {
      const shareSpy = spyOn(common, "shareItem").and.resolveTo();
      const tmpl = {} as common.IItemTemplate;
      const td = {};
      // TODO: refactor target function to return a Promise vs an array of promises
      return Promise.all(
        deploySolution._getGroupUpdates(tmpl, MOCK_USER_SESSION, {})
      ).then(() => {
        expect(shareSpy.calls.count()).toBe(
          0,
          "should not make share calls if no groups"
        );
      });
    });
    it("makes sharing calls for all groups", () => {
      const shareSpy = spyOn(common, "shareItem").and.resolveTo();
      const tmpl = {
        groups: ["bc4", "bc5"],
        itemId: "3ef"
      } as common.IItemTemplate;
      const td = {
        bc4: {
          itemId: "bc6"
        },
        bc5: {
          itemId: "bc7"
        }
      };
      // TODO: refactor target function to return a Promise vs an array of promises
      return Promise.all(
        deploySolution._getGroupUpdates(tmpl, MOCK_USER_SESSION, td)
      ).then(() => {
        expect(shareSpy.calls.count()).toBe(2, "should share to both groups");
        expect(shareSpy.calls.argsFor(0)[0]).toBe("bc6");
        expect(shareSpy.calls.argsFor(0)[1]).toBe("3ef");
        expect(shareSpy.calls.argsFor(1)[0]).toBe("bc7");
        expect(shareSpy.calls.argsFor(1)[1]).toBe("3ef");
      });
    });
  });

  describe("_updateTemplateDictionary", () => {
    it("will use initialExtent if fullExtent is not defined", done => {
      const _templates: common.IItemTemplate[] = [];
      const id: string = "ca4a6047326243b290f625e80ebe6531";
      const fsUrl: string =
        "https://services.arcgis.com/orgidFmrV9d1DIvN/arcgis/rest/services/dispatchers2/FeatureServer";

      const fsTemplate: common.IItemTemplate = templates.getItemTemplate(
        "Feature Service",
        [],
        fsUrl
      );

      _templates.push(fsTemplate);

      const templateDictionary: any = {};
      templateDictionary[fsTemplate.itemId] = {
        itemId: id,
        url: fsUrl
      };

      fetchMock.post(fsUrl, {
        serviceItemId: id,
        spatialReference: {
          wkid: 4326
        },
        initialExtent: {
          xmin: 0
        }
      });

      // tslint:disable-next-line: no-empty
      spyOn(common, "getLayerSettings").and.callFake(() => { });

      deploySolution
        ._updateTemplateDictionary(
          _templates,
          templateDictionary,
          MOCK_USER_SESSION
        )
        .then(() => {
          expect(templateDictionary).toEqual({
            svc1234567890: {
              itemId: "ca4a6047326243b290f625e80ebe6531",
              url:
                "https://services.arcgis.com/orgidFmrV9d1DIvN/arcgis/rest/services/dispatchers2/FeatureServer",
              defaultSpatialReference: {
                wkid: 4326
              },
              defaultExtent: {
                xmin: 0
              }
            }
          });
          done();
        }, done.fail);
    });

    it("can handle error to fetch feature service", done => {
      const _templates: common.IItemTemplate[] = [];
      const id: string = "ca4a6047326243b290f625e80ebe6531";
      const fsUrl: string =
        "https://services.arcgis.com/orgidFmrV9d1DIvN/arcgis/rest/services/dispatchers2/FeatureServer";

      const fsTemplate: common.IItemTemplate = templates.getItemTemplate(
        "Feature Service",
        [],
        fsUrl
      );

      _templates.push(fsTemplate);

      const templateDictionary: any = {};
      templateDictionary[fsTemplate.itemId] = {
        itemId: id,
        url: fsUrl
      };

      fetchMock.post(fsUrl, mockItems.get400Failure());

      // tslint:disable-next-line: no-empty
      spyOn(common, "getLayerSettings").and.callFake(() => { });

      deploySolution
        ._updateTemplateDictionary(
          _templates,
          templateDictionary,
          MOCK_USER_SESSION
        )
        .then(done.fail, done);
    });
  });
});<|MERGE_RESOLUTION|>--- conflicted
+++ resolved
@@ -1121,15 +1121,12 @@
           updatedItem
         );
 
-<<<<<<< HEAD
-=======
       const expectedClone: common.IItemTemplate = common.cloneObject(itemTemplate);
       expectedClone.itemId = "wma1234567891";
       expectedClone.item.id = "wma1234567891";
       delete expectedClone.item.spatialReference;
       expectedClone.dependencies = [];
 
->>>>>>> 3e0fe6cf
       // eslint-disable-next-line @typescript-eslint/no-floating-promises
       deploySolution
         ._createItemFromTemplateWhenReady(
@@ -1279,8 +1276,6 @@
           utils.getSuccessResponse()
         );
 
-<<<<<<< HEAD
-=======
       const expectedClone: common.IItemTemplate = common.cloneObject(itemTemplate);
       expectedClone.itemId = "svc1234567890";
       expectedClone.item.id = "svc1234567890";
@@ -1290,7 +1285,6 @@
       expectedClone.properties.layers[0].viewDefinitionQuery = null;
       expectedClone.properties.layers[0].adminLayerInfo = undefined;
 
->>>>>>> 3e0fe6cf
       // eslint-disable-next-line @typescript-eslint/no-floating-promises
       deploySolution
         ._createItemFromTemplateWhenReady(
