/** @license
 * Copyright 2018 Esri
 *
 * Licensed under the Apache License, Version 2.0 (the "License");
 * you may not use this file except in compliance with the License.
 * You may obtain a copy of the License at
 *
 *    http://www.apache.org/licenses/LICENSE-2.0
 *
 * Unless required by applicable law or agreed to in writing, software
 * distributed under the License is distributed on an "AS IS" BASIS,
 * WITHOUT WARRANTIES OR CONDITIONS OF ANY KIND, either express or implied.
 * See the License for the specific language governing permissions and
 * limitations under the License.
 */

/**
 * Manages deployment of items via the REST API.
 *
 * @module deployItems
 */

import * as common from "@esri/solution-common";
import { moduleMap } from "./module-map";
import { getProp } from "@esri/hub-common";

const UNSUPPORTED: common.moduleHandler = null;

// ------------------------------------------------------------------------------------------------------------------ //

/**
 * Deploys a set of items defined by templates.
 *
 * @param portalSharingUrl Server/sharing
 * @param storageItemId Id of storage item
 * @param templates A collection of AGO item templates
 * @param storageAuthentication Credentials for the organization with the source items
 * @param templateDictionary Hash of facts: org URL, adlib replacements
 * @param destinationAuthentication Credentials for the destination organization
 * @param options Options to tune deployment
 * @return A promise that will resolve with the list of information about the created items
 */
export function deploySolutionItems(
  portalSharingUrl: string,
  storageItemId: string,
  templates: common.IItemTemplate[],
  storageAuthentication: common.UserSession,
  templateDictionary: any,
  destinationAuthentication: common.UserSession,
  options: common.IDeploySolutionOptions
): Promise<common.ICreateItemFromTemplateResponse[]> {
  return new Promise((resolve, reject) => {
    // Prepare feedback mechanism
    const totalEstimatedCost = _estimateDeploymentCost(templates) + 1; // solution items, plus avoid divide by 0
    let percentDone: number = 10; // allow for previous deployment work
    const progressPercentStep = (99 - percentDone) / totalEstimatedCost; // leave some % for caller for wrapup

    const failedTemplateItemIds: string[] = [];
    const deployedItemIds: string[] = [];
    let statusOK = true;

    // TODO: move to separate fn
    const itemProgressCallback: common.IItemProgressCallback = (
      itemId: string,
      status: common.EItemProgressStatus,
      costUsed: number,
      createdItemId: string // supplied when status is EItemProgressStatus.Created or .Finished
    ) => {
      percentDone += progressPercentStep * costUsed;
      /* istanbul ignore else */
      if (options.progressCallback) {
        if (status === common.EItemProgressStatus.Finished) {
          const event = {
            event: common.SItemProgressStatus[status],
            data: itemId
          } as common.ISolutionProgressEvent;
          options.progressCallback(
            Math.round(percentDone),
            options.jobId,
            event
          );
        } else {
          options.progressCallback(Math.round(percentDone), options.jobId);
        }
      }

      /* istanbul ignore if */
      if (options.consoleProgress) {
        console.log(
          Date.now(),
          itemId,
          options.jobId ?? "",
          common.SItemProgressStatus[status],
          percentDone.toFixed(0) + "%",
          costUsed,
          createdItemId ? "==> " + createdItemId : ""
        );
      }

      if (status === common.EItemProgressStatus.Created) {
        deployedItemIds.push(createdItemId);
      } else if (status === common.EItemProgressStatus.Failed) {
        failedTemplateItemIds.push(itemId);
        console.error("Item " + itemId + " has failed");
        statusOK = false;
      }

      return statusOK;
      // ---------------------------------------------------------------------------------------------------------------
    };

    // portal does not allow views of a single source to be created at the same time
    if (common.getProp(templateDictionary, "organization.isPortal")) {
      templates = _evaluateSharedViewSources(templates);
    }

    // Create an ordered graph of the templates so that dependencies are created
    // before the items that need them
    const cloneOrderChecklist: string[] = common.topologicallySortItems(
      templates
    );

    // For each item in order from no dependencies to dependent on other items,
    //   * replace template symbols using template dictionary
    //   * create item in destination group
    //   * add created item's id into the template dictionary
    const awaitAllItems = [] as Array<
      Promise<common.ICreateItemFromTemplateResponse>
    >;

    const existingItemsDef: Promise<any> = _evaluateExistingItems(
      templates,
      options.enableItemReuse ?? false,
      templateDictionary,
      destinationAuthentication
    );

    existingItemsDef.then(
      () => {
        templates = common.setNamesAndTitles(
          templates,
          templateDictionary.solutionItemId
        );

        cloneOrderChecklist.forEach(id => {
          // Get the item's template out of the list of templates
          const template = common.findTemplateInList(templates, id);
          awaitAllItems.push(
            _createItemFromTemplateWhenReady(
              template,
              common.generateStorageFilePaths(
                portalSharingUrl,
                storageItemId,
                template.resources
              ),
              storageAuthentication,
              templateDictionary,
              destinationAuthentication,
              itemProgressCallback
            )
          );
        });

        // Wait until all items have been created
        // eslint-disable-next-line @typescript-eslint/no-floating-promises
<<<<<<< HEAD
        Promise.all(awaitAllItems).then(clonedSolutionItemIds => {
          if (failedTemplateItemIds.length === 0) {
            resolve(clonedSolutionItemIds);
          } else {
            // Delete created items
            // eslint-disable-next-line @typescript-eslint/no-floating-promises
            common
              .removeListOfItemsOrGroups(
                deployedItemIds,
                destinationAuthentication
              )
              .then(() => reject(common.failWithIds(failedTemplateItemIds)));
=======
        Promise.all(awaitAllItems).then(
          (clonedSolutionItems: common.ICreateItemFromTemplateResponse[]) => {
            if (failedTemplateItemIds.length === 0) {
              resolve(clonedSolutionItems);
            } else {
              // Delete created items
              // eslint-disable-next-line @typescript-eslint/no-floating-promises
              common
                .removeListOfItemsOrGroups(
                  deployedItemIds,
                  destinationAuthentication
                )
                .then(() => reject(common.failWithIds(failedTemplateItemIds)));
            }
>>>>>>> 3e0fe6cf
          }
        );
      },
      e => {
        console.error(e);
        reject(common.fail(e));
      }
    );
  });
}

/**
 * Portal does not allow views of a single source to be created at the same time.
 *
 * Update view templates with an array of other view template ids that it should wait on.
 *
 * @param templates a collection of AGO item templates
 *
 * @returns An updated array of item templates
 *
 */
export function _evaluateSharedViewSources(
  templates: common.IItemTemplate[]
): common.IItemTemplate[] {
  // update the templates so we can defer the deployment when more than one view shares the same source
  // these are not classic dependencies but are in some ways similar
  const views: any[] = _getViews(templates);

  _updateViewTemplates(templates, views);

  const viewHash: any = _getViewHash(views);

  let processed: string[] = [];

  const visited: string[] = [];

  Object.keys(viewHash).forEach(k => {
    const _views: string[] = viewHash[k];
    _views.forEach(cv => {
      const template = common.findTemplateInList(templates, cv);
      const syncViews = common.getProp(template, "properties.syncViews");

      /* istanbul ignore else */
      if (visited.indexOf(template.itemId) > -1) {
        processed = processed.concat(syncViews);
      }
      /* istanbul ignore else */
      if (syncViews && syncViews.length > 0) {
        // when a view has multiple dependencies we need to retain the syncViews if they have been set already...
        common.setProp(
          template,
          "properties.syncViews",
          common.cloneObject(processed)
        );
      }
      /* istanbul ignore else */
      if (processed.indexOf(cv) < 0) {
        processed.push(cv);
      }
      /* istanbul ignore else */
      if (visited.indexOf(template.itemId) < 0) {
        visited.push(template.itemId);
      }
    });
    processed = [];
  });

  return templates;
}

/**
 * Add a syncViews array to each template that will hold all other view ids that
 * have the same FS dependency.
 * These arrays will be processed later to only contain ids that each view will need to wait on.
 *
 * @param templates a collection of AGO item templates
 * @param views an array of view template details
 *
 * @returns An updated array of item templates
 *
 */
export function _updateViewTemplates(
  templates: common.IItemTemplate[],
  views: any[]
): common.IItemTemplate[] {
  views.forEach(v => {
    v.dependencies.forEach((id: string) => {
      templates = templates.map(t => {
        /* istanbul ignore else */
        if (
          common.getProp(t, "properties.service.isView") &&
          t.dependencies.indexOf(id) > -1 &&
          t.itemId !== v.id
        ) {
          /* istanbul ignore else */
          if (!Array.isArray(t.properties.syncViews)) {
            t.properties.syncViews = [];
          }
          /* istanbul ignore else */
          if (t.properties.syncViews.indexOf(v.id) < 0) {
            t.properties.syncViews.push(v.id);
          }
        }
        return t;
      });
    });
  });
  return templates;
}

/**
 * Get all view templates from the source templates collection
 *
 * @param views A collection of view ID and dependencies
 *
 * @returns an array of objects with the source FS id as the key and a list of views that are
 * dependant upon it
 *
 * @protected
 */
export function _getViewHash(views: any[]): any {
  const viewHash: any = {};
  views.forEach(v => {
    v.dependencies.forEach((d: string) => {
      /* istanbul ignore else */
      if (Object.keys(viewHash).indexOf(d) < 0) {
        viewHash[d] = [v.id];
      } else if (viewHash[d].indexOf(v.id) < 0) {
        viewHash[d].push(v.id);
      }
    });
  });
  return viewHash;
}

/**
 * Get all view templates from the source templates collection
 *
 * @param templates A collection of AGO item templates
 *
 * @returns an array with the view id and its dependencies
 *
 * @protected
 */
export function _getViews(templates: common.IItemTemplate[]): any[] {
  return templates.reduce((acc, v) => {
    /* istanbul ignore else */
    if (common.getProp(v, "properties.service.isView")) {
      acc.push({
        id: v.itemId,
        dependencies: v.dependencies
      });
    }
    return acc;
  }, []);
}

/**
 * Search for existing items and update the templateDictionary with key details
 *
 * @param templates A collection of AGO item templates
 * @param reuseItems Option to search for existing items
 * @param templateDictionary Hash of facts: org URL, adlib replacements, deferreds for dependencies
 * @param authentication Credentials for the requests
 *
 * @returns A Promise that will resolve once existing items have been evaluated
 *
 * @protected
 */
export function _evaluateExistingItems(
  templates: common.IItemTemplate[],
  reuseItems: boolean,
  templateDictionary: any,
  authentication: common.UserSession
): Promise<any> {
  return new Promise((resolve, reject) => {
    if (reuseItems) {
      const existingItemsByKeyword: Array<Promise<
        any
      >> = _findExistingItemByKeyword(
        templates,
        templateDictionary,
        authentication
      );

      Promise.all(existingItemsByKeyword).then(
        (existingItemsByKeywordResponse: any) => {
          const existingItemsByTag = _handleExistingItems(
            existingItemsByKeywordResponse,
            templateDictionary,
            authentication,
            true
          );

          Promise.all(existingItemsByTag).then(
            existingItemsByTagResponse => {
              _handleExistingItems(
                existingItemsByTagResponse,
                templateDictionary,
                authentication,
                false
              );
              _updateTemplateDictionary(
                templates,
                templateDictionary,
                authentication
              ).then(resolve, e => reject(common.fail(e)));
            },
            e => reject(common.fail(e))
          );
        },
        e => reject(common.fail(e))
      );
    } else {
      resolve();
    }
  });
}

/**
 * Update the templateDictionary with key details by item type
 *
 * @param templates A collection of AGO item templates
 * @param templateDictionary Hash of facts: org URL, adlib replacements, deferreds for dependencies
 *
 * @protected
 */
export function _updateTemplateDictionary(
  templates: common.IItemTemplate[],
  templateDictionary: any,
  authentication: common.UserSession
): Promise<any> {
  return new Promise((resolve, reject) => {
    const defs: Array<Promise<any>> = [];
    const urls: string[] = [];
    templates.forEach(t => {
      /* istanbul ignore else */
      if (t.item.type === "Feature Service") {
        const templateInfo: any = templateDictionary[t.itemId];
        /* istanbul ignore else */
        if (templateInfo && templateInfo.url && templateInfo.itemId) {
          Object.assign(
            templateDictionary[t.itemId],
            common.getLayerSettings(
              common.getLayersAndTables(t),
              templateInfo.url,
              templateInfo.itemId
            )
          );
          // we need the spatialReference from the service
          /* istanbul ignore else */
          if (urls.indexOf(templateInfo.url) < 0) {
            defs.push(
              common.rest_request(templateInfo.url, { authentication })
            );
            urls.push(templateInfo.url);
          }
        }
      }
    });

    if (defs.length > 0) {
      Promise.all(defs).then(
        results => {
          /* istanbul ignore else */
          if (Array.isArray(results) && results.length > 0) {
            results.forEach(r => {
              Object.keys(templateDictionary).forEach(k => {
                const v: any = templateDictionary[k];
                /* istanbul ignore else */
                if (
                  v.itemId &&
                  r.serviceItemId &&
                  v.itemId === r.serviceItemId
                ) {
                  common.setDefaultSpatialReference(
                    templateDictionary,
                    k,
                    r.spatialReference
                  );

                  // keep the extent values from these responses as well
                  common.setCreateProp(
                    templateDictionary,
                    `${k}.defaultExtent`,
                    r.fullExtent || r.initialExtent
                  );
                }
              });
            });
          }
          resolve();
        },
        e => reject(common.fail(e))
      );
    } else {
      resolve();
    }
  });
}

/**
 * Optionally search by tags and then update the templateDictionary based on the search results
 *
 * @param existingItemsResponse response object from search by typeKeyword and type
 * @param templateDictionary Hash of facts: org URL, adlib replacements, deferreds for dependencies
 * @param authentication Credentials for the request
 * @param addTagQuery Boolean to indicate if a search by tag should happen
 * @return A promise that will resolve with an array of results
 * @protected
 */
export function _handleExistingItems(
  existingItemsResponse: any[],
  templateDictionary: any,
  authentication: common.UserSession,
  addTagQuery: boolean
): Array<Promise<any>> {
  // if items are not found by type keyword search by tag
  const existingItemsByTag: Array<Promise<any>> = [Promise.resolve()];
  /* istanbul ignore else */
  if (existingItemsResponse && Array.isArray(existingItemsResponse)) {
    existingItemsResponse.forEach(existingItem => {
      /* istanbul ignore else */
      if (Array.isArray(existingItem?.results)) {
        let result: any;
        const results: any[] = existingItem.results;
        if (results.length === 1) {
          result = results[0];
        } else if (results.length > 1) {
          result = results.reduce((a: any, b: any) =>
            a.created > b.created ? a : b
          );
        } else {
          if (addTagQuery && existingItem.query) {
            const tagQuery: string = existingItem.query.replace(
              "typekeywords",
              "tags"
            );
            existingItemsByTag.push(
              _findExistingItem(tagQuery, authentication)
            );
          }
        }
        if (result) {
          const sourceId: any = existingItem.query
            ? existingItem.query.match(/[0-9A-F]{32}/i)[0]
            : existingItem.sourceId;
          /* istanbul ignore else */
          if (sourceId) {
            templateDictionary[sourceId] = Object.assign(
              templateDictionary[sourceId] || {},
              {
                def: Promise.resolve(
                  common.generateEmptyCreationResponse(result.type, result.id)
                ),
                itemId: result.id,
                name: result.name,
                title: result.title,
                url: result.url
              }
            );
          }
        }
      }
    });
  }
  return existingItemsByTag;
}

/**
 * Search items based on user query
 *
 * @param query Query string to use
 * @param authentication Credentials for the request
 * @return A promise that will resolve with an array of results
 * @protected
 */
export function _findExistingItemByKeyword(
  templates: common.IItemTemplate[],
  templateDictionary: any,
  authentication: common.UserSession
): Array<Promise<any>> {
  const existingItemsDefs: Array<Promise<any>> = [];
  templates.forEach(template => {
    if (template.item.type === "Group") {
      const userGroups: any = templateDictionary.user?.groups;
      /* istanbul ignore else */
      if (Array.isArray(userGroups)) {
        existingItemsDefs.push(
          Promise.resolve({
            results: userGroups
              .filter(g => g.tags.indexOf(`source-${template.itemId}`) > -1)
              .map(g => {
                g.type = "Group";
                return g;
              }),
            sourceId: template.itemId
          })
        );
      }
    } else {
      existingItemsDefs.push(
        _findExistingItem(
          `typekeywords:source-${template.itemId} type:${template.item.type} owner:${templateDictionary.user.username}`,
          authentication
        )
      );
    }
  });
  return existingItemsDefs;
}

/**
 * Search items based on user query
 *
 * @param query Query string to use
 * @param authentication Credentials for the request
 * @return A promise that will resolve with an array of results
 * @protected
 */
export function _findExistingItem(
  query: string,
  authentication: common.UserSession
): Promise<any> {
  const searchOptions = {
    q: query,
    authentication: authentication,
    pagingParam: { start: 1, num: 100 }
  };
  return common.searchItems(searchOptions);
}

/**
 * Creates an item from a template once the item's dependencies have been created.
 *
 * @param template Template of item to deploy
 * @param resourceFilePaths URL, folder, and filename for each item resource/metadata/thumbnail
 * @param templateDictionary Hash of facts: org URL, adlib replacements, deferreds for dependencies
 * @param userSession Options for the request
 * @param itemProgressCallback Function for reporting progress updates from type-specific template handlers
 * @return A promise that will resolve with the id of the deployed item (which is simply returned if it's
 *         already in the templates list
 * @protected
 */
export function _createItemFromTemplateWhenReady(
  template: common.IItemTemplate,
  resourceFilePaths: common.IDeployFileCopyPath[],
  storageAuthentication: common.UserSession,
  templateDictionary: any,
  destinationAuthentication: common.UserSession,
  itemProgressCallback: common.IItemProgressCallback
): Promise<common.ICreateItemFromTemplateResponse> {
  // ensure this is present
  template.dependencies = template.dependencies || [];
  // if there is no entry in the templateDictionary
  // or if we have a basic entry without the deferred request for its creation, add it
  if (
    !templateDictionary.hasOwnProperty(template.itemId) ||
    !getProp(templateDictionary[template.itemId], "def")
  ) {
    templateDictionary[template.itemId] =
      templateDictionary[template.itemId] || {};

    // Save the deferred for the use of items that depend on this item being created first
    templateDictionary[template.itemId].def = new Promise<
      common.ICreateItemFromTemplateResponse
    >(resolve => {
      // Wait until all of the item's dependencies are deployed
      const _awaitDependencies = template.dependencies.reduce(
        (acc: any[], id: string) => {
          const def = getProp(templateDictionary, `${id}.def`);
          // can't use maybePush as that clones the object, which does not work for Promises
          /* istanbul ignore else */
          if (def) {
            acc.push(def);
          }
          return acc;
        },
        []
      );

      const syncViews: string[] = common.getProp(
        template,
        "properties.syncViews"
      );

      const awaitDependencies =
        syncViews && syncViews.length > 0
          ? syncViews.reduce((acc: any[], v: any) => {
              const def = getProp(templateDictionary, `${v}.def`);
              /* istanbul ignore else */
              if (def) {
                acc.push(def);
              }
              return acc;
            }, _awaitDependencies)
          : _awaitDependencies;

      Promise.all(awaitDependencies).then(
        () => {
          // Find the conversion handler for this item type
          const templateType = template.type;
          const itemHandler = moduleMap[templateType];
          if (!itemHandler || itemHandler === UNSUPPORTED) {
            if (itemHandler === UNSUPPORTED) {
              itemProgressCallback(
                template.itemId,
                common.EItemProgressStatus.Ignored,
                template.estimatedDeploymentCostFactor
              );
            } else {
              itemProgressCallback(
                template.itemId,
                common.EItemProgressStatus.Failed,
                0
              );
            }
            resolve(common.generateEmptyCreationResponse(template.type));
          } else {
            // Glean item content that can be added via the create call rather than as an update, e.g.,
            // metadata, thumbnail; this content is moved from the resourceFilePaths into the template
            // eslint-disable-next-line @typescript-eslint/no-floating-promises
            _moveResourcesIntoTemplate(
              resourceFilePaths,
              template,
              storageAuthentication
            ).then(updatedResourceFilePaths => {
<<<<<<< HEAD
              // Delegate the creation of the template to the handler
=======
              // Delegate the creation of the item to the handler
>>>>>>> 3e0fe6cf
              // eslint-disable-next-line @typescript-eslint/no-floating-promises
              itemHandler
                .createItemFromTemplate(
                  template,
                  templateDictionary,
                  destinationAuthentication,
                  itemProgressCallback
                )
                .then(
                  (createResponse: common.ICreateItemFromTemplateResponse) => {
                    if (createResponse.id === "") {
                      resolve(
                        common.generateEmptyCreationResponse(template.type)
                      ); // fails to create item
                    } else {
                      /* istanbul ignore else */
                      if (createResponse.item.item.url) {
                        common.setCreateProp(
                          templateDictionary,
                          template.itemId + ".url",
                          createResponse.item.item.url
                        );
                      }

                      // Copy resources, metadata, thumbnail, form
                      common
                        .copyFilesFromStorageItem(
                          storageAuthentication,
                          updatedResourceFilePaths,
                          templateDictionary.folderId,
                          createResponse.id,
                          destinationAuthentication,
                          templateType === "Group",
                          createResponse.item
                        )
                        .then(
                          () => resolve(createResponse),
                          () => {
                            itemProgressCallback(
                              template.itemId,
                              common.EItemProgressStatus.Failed,
                              0
                            );
                            resolve(
                              common.generateEmptyCreationResponse(
                                template.type
                              )
                            ); // fails to copy resources from storage
                          }
                        );
                    }
                  }
                );
            });
          }
        },
        () => resolve(common.generateEmptyCreationResponse(template.type)) // fails to get item dependencies
      );
    });
  }
  return templateDictionary[template.itemId].def;
}

/**
 * Accumulates the estimated deployment cost of a set of templates.
 *
 * @param templates Templates to examine
 * @return Sum of estimated deployment costs
 * @protected
 */
export function _estimateDeploymentCost(
  templates: common.IItemTemplate[]
): number {
  return templates.reduce(
    (accumulatedEstimatedCost: number, template: common.IItemTemplate) => {
      return (
        accumulatedEstimatedCost + (template.estimatedDeploymentCostFactor || 1)
      );
    },
    0
  );
}

// TODO: Return a Promise vs array of promises
export function _getGroupUpdates(
  template: common.IItemTemplate,
  authentication: common.UserSession,
  templateDictionary: any
): Array<Promise<any>> {
  const groups = template.groups || [];
  return groups.map(sourceGroupId => {
    return common.shareItem(
      templateDictionary[sourceGroupId].itemId,
      template.itemId,
      authentication
    );
  });
}

export function _moveResourcesIntoTemplate(
  filePaths: common.IDeployFileCopyPath[],
  template: common.IItemTemplate,
  authentication: common.UserSession
): Promise<common.IDeployFileCopyPath[]> {
  return new Promise<common.IDeployFileCopyPath[]>(resolve => {
    // Find content in the file paths that can be moved into the template
    let thumbnailDef = Promise.resolve("");
    const updatedFilePaths = filePaths.filter(filePath => {
      switch (filePath.type) {
        case common.EFileType.Thumbnail:
          delete template.item.thumbnail;
          thumbnailDef = common.addTokenToUrl(filePath.url, authentication);
          return false;
        default:
          return true;
      }
    });

    // eslint-disable-next-line @typescript-eslint/no-floating-promises
    thumbnailDef.then(updatedThumbnailUrl => {
      /* istanbul ignore else */
      if (updatedThumbnailUrl) {
        template.item.thumbnailurl = common.appendQueryParam(
          updatedThumbnailUrl,
          "w=400"
        );
      }
      resolve(updatedFilePaths);
    });
  });
}<|MERGE_RESOLUTION|>--- conflicted
+++ resolved
@@ -163,27 +163,13 @@
 
         // Wait until all items have been created
         // eslint-disable-next-line @typescript-eslint/no-floating-promises
-<<<<<<< HEAD
-        Promise.all(awaitAllItems).then(clonedSolutionItemIds => {
-          if (failedTemplateItemIds.length === 0) {
-            resolve(clonedSolutionItemIds);
-          } else {
-            // Delete created items
-            // eslint-disable-next-line @typescript-eslint/no-floating-promises
-            common
-              .removeListOfItemsOrGroups(
-                deployedItemIds,
-                destinationAuthentication
-              )
-              .then(() => reject(common.failWithIds(failedTemplateItemIds)));
-=======
         Promise.all(awaitAllItems).then(
           (clonedSolutionItems: common.ICreateItemFromTemplateResponse[]) => {
             if (failedTemplateItemIds.length === 0) {
               resolve(clonedSolutionItems);
             } else {
               // Delete created items
-              // eslint-disable-next-line @typescript-eslint/no-floating-promises
+            // eslint-disable-next-line @typescript-eslint/no-floating-promises
               common
                 .removeListOfItemsOrGroups(
                   deployedItemIds,
@@ -191,7 +177,6 @@
                 )
                 .then(() => reject(common.failWithIds(failedTemplateItemIds)));
             }
->>>>>>> 3e0fe6cf
           }
         );
       },
@@ -719,11 +704,7 @@
               template,
               storageAuthentication
             ).then(updatedResourceFilePaths => {
-<<<<<<< HEAD
-              // Delegate the creation of the template to the handler
-=======
               // Delegate the creation of the item to the handler
->>>>>>> 3e0fe6cf
               // eslint-disable-next-line @typescript-eslint/no-floating-promises
               itemHandler
                 .createItemFromTemplate(
