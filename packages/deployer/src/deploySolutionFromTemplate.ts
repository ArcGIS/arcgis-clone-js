--- conflicted
+++ resolved
@@ -242,14 +242,10 @@
 
   solutionTemplateData.templates = _updateGroupReferences(solutionTemplateData.templates, templateDictionary);
 
-<<<<<<< HEAD
   solutionTemplateData.templates = common.updateWorkflowTemplateIds(
     solutionTemplateData.templates,
     templateDictionary
   );
-=======
-  solutionTemplateData.templates = common.updateWorkflowTemplateIds(solutionTemplateData.templates, templateDictionary);
->>>>>>> 24c29ad4
 
   // Update solution items data using template dictionary, and then update the
   // itemId & dependencies in each item template
