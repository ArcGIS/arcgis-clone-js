/** @license
 * Copyright 2024 Esri
 *
 * Licensed under the Apache License, Version 2.0 (the "License");
 * you may not use this file except in compliance with the License.
 * You may obtain a copy of the License at
 *
 *    http://www.apache.org/licenses/LICENSE-2.0
 *
 * Unless required by applicable law or agreed to in writing, software
 * distributed under the License is distributed on an "AS IS" BASIS,
 * WITHOUT WARRANTIES OR CONDITIONS OF ANY KIND, either express or implied.
 * See the License for the specific language governing permissions and
 * limitations under the License.
 */

/**
 * Manages the creation and deployment of workflow item types.
 *
 * @module workflow
 */

import * as common from "@esri/solution-common";
import * as workflowHelpers from "./workflowHelpers";

// ------------------------------------------------------------------------------------------------------------------ //

/**
 * Converts a workflow item into a template.
 *
 * @param itemInfo Info about the item
 * @param destAuthentication Credentials for requests to the destination organization
 * @param srcAuthentication Credentials for requests to source items
 * @param templateDictionary Hash of facts: folder id, org URL, adlib replacements
 * @returns A promise that will resolve when the template has been created
 */
export async function convertItemToTemplate(
  itemInfo: any,
  destAuthentication: common.UserSession,
  srcAuthentication: common.UserSession,
  templateDictionary: any,
): Promise<common.IItemTemplate> {
  // Init template
  const itemTemplate: common.IItemTemplate = common.createInitializedItemTemplate(itemInfo);
  itemTemplate.estimatedDeploymentCostFactor = 20; // creating a workflow item can be really slow

  // Templatize item info property values
  itemTemplate.item.id = common.templatizeTerm(itemTemplate.item.id, itemTemplate.item.id, ".itemId");

  // Request related items
  const relatedPromise = common.getItemRelatedItemsInSameDirection(itemTemplate.itemId, "forward", srcAuthentication);

  // Request its configuration
  const configPromise = common.getWorkflowConfigurationZip(
    itemInfo.id,
    templateDictionary.workflowBaseUrl,
    srcAuthentication,
  );

  // Request its data
  const dataPromise = common.getItemDataAsJson(itemInfo.id, srcAuthentication);

  const [relatedItems, configZip, data] = await Promise.all([relatedPromise, configPromise, dataPromise]);

  itemTemplate.data = data;

  // Save the mappings to related items & add those items to the dependencies, but not WMA Code Attachments
  itemTemplate.dependencies = [] as string[];
  itemTemplate.relatedItems = [] as common.IRelatedItems[];

<<<<<<< HEAD
  // get the dependencies listed in the workflow items data
  common.getWorkflowDependencies(itemTemplate);

  relatedItems.forEach(relatedItem => {
=======
  relatedItems.forEach((relatedItem) => {
>>>>>>> 24c29ad4
    /* istanbul ignore else */
    if (relatedItem.relationshipType !== "WMA2Code") {
      itemTemplate.relatedItems.push(relatedItem);
      relatedItem.relatedItemIds.forEach((relatedItemId) => {
        if (itemTemplate.dependencies.indexOf(relatedItemId) < 0) {
          itemTemplate.dependencies.push(relatedItemId);
        }
      });
    }
  });

  // Add the templatized configuration to the template
  itemTemplate.properties.configuration = await common.extractWorkflowFromZipFile(configZip);

  return Promise.resolve(itemTemplate);
}

/**
 * Converts a workflow template into a new item.
 *
 * @param template Workflow template
 * @param templateDictionary Dictionary of terms to replace in the template
 * @param destAuthentication Credentials for requests to the destination organization
 * @param itemProgressCallback Callback function to report the progress of the item creation
 * @returns Promise resolving with the detemplatized item template, the new item's id, and a boolean
 * indicating if post-processing is needed
 */
export async function createItemFromTemplate(
  template: common.IItemTemplate,
  templateDictionary: any,
  destinationAuthentication: common.UserSession,
  itemProgressCallback: common.IItemProgressCallback,
): Promise<common.ICreateItemFromTemplateResponse> {
  // Interrupt process if progress callback returns `false`
  if (!itemProgressCallback(template.itemId, common.EItemProgressStatus.Started, 0)) {
    itemProgressCallback(template.itemId, common.EItemProgressStatus.Ignored, 0);
    return Promise.resolve(common.generateEmptyCreationResponse(template.type));
  }

  template.data = {};

  // Replace the templatized symbols in a copy of the template
  let newItemTemplate: common.IItemTemplate = common.cloneObject(template);
  newItemTemplate = common.replaceInTemplate(newItemTemplate, templateDictionary);
  /* istanbul ignore else */
  if (template.item.thumbnail) {
    newItemTemplate.item.thumbnail = template.item.thumbnail;
  }

  try {
    const createdWorkflowItemId = await workflowHelpers.addWorkflowItem(
      newItemTemplate,
      templateDictionary.workflowBaseUrl,
      destinationAuthentication,
    );
    if (!createdWorkflowItemId) {
      throw new Error("Failed to create workflow item");
    }

    // Interrupt process if progress callback returns `false`
    if (
      !itemProgressCallback(
        template.itemId,
        common.EItemProgressStatus.Created,
        template.estimatedDeploymentCostFactor / 2,
        createdWorkflowItemId,
      )
    ) {
      itemProgressCallback(template.itemId, common.EItemProgressStatus.Cancelled, 0);

      void common.removeItem(createdWorkflowItemId, destinationAuthentication);
      return Promise.resolve(common.generateEmptyCreationResponse(template.type));
    }

    // Add the new item to the settings
    newItemTemplate.itemId = newItemTemplate.item.id = createdWorkflowItemId;
    templateDictionary[template.itemId] = {
      itemId: createdWorkflowItemId,
    };

    await workflowHelpers.updateTemplateDictionaryForWorkforce(
      template.itemId,
      createdWorkflowItemId,
      templateDictionary,
      destinationAuthentication,
    );

    // Detempletize the workflow configuration
    newItemTemplate.properties.configuration = common.replaceInTemplate(
      newItemTemplate.properties.configuration,
      templateDictionary,
    );

    // Add the item's configuration properties; throw if the configuration update fails
    const configZipFile = await common.compressWorkflowIntoZipFile(newItemTemplate.properties.configuration);
    await common.setWorkflowConfigurationZip(
      createdWorkflowItemId,
      configZipFile,
      templateDictionary.workflowBaseUrl,
      destinationAuthentication,
    );

    // Fetch the auxiliary items
    const itemIds = await workflowHelpers.fetchAuxiliaryItems(createdWorkflowItemId, destinationAuthentication);

    // Move the workflow and auxiliary items to the destination
    itemIds.push(createdWorkflowItemId);
    const moveResults = await common.moveItemsToFolder(itemIds, templateDictionary.folderId, destinationAuthentication);
    const hasFailure = moveResults.some((result) => {
      return !result.success;
    });
    if (hasFailure) {
      throw new Error("Failed to move all workflow items");
    }

    itemProgressCallback(
      template.itemId,
      common.EItemProgressStatus.Finished,
      template.estimatedDeploymentCostFactor / 2,
      createdWorkflowItemId,
    );

    return Promise.resolve({
      item: newItemTemplate,
      id: createdWorkflowItemId,
      type: newItemTemplate.type,
      postProcess: false,
    });
  } catch (err) {
    itemProgressCallback(template.itemId, common.EItemProgressStatus.Failed, 0);
    return Promise.resolve(common.generateEmptyCreationResponse(template.type));
  }
}<|MERGE_RESOLUTION|>--- conflicted
+++ resolved
@@ -68,14 +68,10 @@
   itemTemplate.dependencies = [] as string[];
   itemTemplate.relatedItems = [] as common.IRelatedItems[];
 
-<<<<<<< HEAD
   // get the dependencies listed in the workflow items data
   common.getWorkflowDependencies(itemTemplate);
 
   relatedItems.forEach(relatedItem => {
-=======
-  relatedItems.forEach((relatedItem) => {
->>>>>>> 24c29ad4
     /* istanbul ignore else */
     if (relatedItem.relationshipType !== "WMA2Code") {
       itemTemplate.relatedItems.push(relatedItem);
