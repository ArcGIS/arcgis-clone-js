--- conflicted
+++ resolved
@@ -14,20 +14,15 @@
   ],
   "devDependencies": {
     "@esri/arcgis-html-sanitizer": "^2.2.0",
-    "@esri/solution-common": "^0.8.10",
+    "@esri/solution-common": "^0.8.11",
     "rollup": "^1.22.0",
     "typescript": "^3.8.3"
   },
   "dependencies": {
-<<<<<<< HEAD
     "@types/lodash.isplainobject": "^4.0.6",
     "lodash.isplainobject": "^4.0.6",
     "tslib": "^1.10.0",
     "xss": "^1.0.6"
-=======
-    "@esri/solution-common": "^0.8.11",
-    "tslib": "^1.10.0"
->>>>>>> 5923631c
   },
   "scripts": {
     "prepare": "npm run build",
