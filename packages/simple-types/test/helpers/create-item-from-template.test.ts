--- conflicted
+++ resolved
@@ -80,13 +80,10 @@
             fullName: "casey"
           });
 
-<<<<<<< HEAD
-=======
         const expectedClone: common.IItemTemplate = common.cloneObject(itemTemplate);
         expectedClone.itemId = newItemID;
         expectedClone.item.id = "abc1cab401af4828a25cc6eaeb59fb69";
 
->>>>>>> 3e0fe6cf
         // eslint-disable-next-line @typescript-eslint/no-floating-promises
         simpleTypes
           .createItemFromTemplate(
@@ -312,8 +309,6 @@
           { success: true }
         );
 
-<<<<<<< HEAD
-=======
       const expectedClone: common.IItemTemplate = common.cloneObject(itemTemplate);
       expectedClone.itemId = newItemId;
       expectedClone.data.application.dataSources[0].featureServiceItemId = "xxxe5f693de34620934787ead6693f10";
@@ -323,7 +318,6 @@
       expectedClone.data.application.itemId = "xxx79c91fc7642ebb4c0bbacfbacd510";
       expectedClone.data.application.preferences.adminEmail = "casey@esri.com";
 
->>>>>>> 3e0fe6cf
       // eslint-disable-next-line @typescript-eslint/no-floating-promises
       simpleTypes
         .createItemFromTemplate(
@@ -487,8 +481,6 @@
         { total: 0, relatedItems: [] }
       );
 
-<<<<<<< HEAD
-=======
       const expectedClone: common.IItemTemplate = common.cloneObject(itemTemplate);
       expectedClone.itemId = updatedItem.id;
       expectedClone.item.id = "abc0cab401af4828a25cc6eaeb59fb69";
@@ -499,7 +491,6 @@
       expectedClone.data.map.itemId = "map0cab401af4828a25cc6eaeb59fb69";
       expectedClone.data.folderId = "folderb401af4828a25cc6eaeb59fb69";
 
->>>>>>> 3e0fe6cf
       // eslint-disable-next-line @typescript-eslint/no-floating-promises
       simpleTypes
         .createItemFromTemplate(
@@ -608,8 +599,6 @@
         { total: 0, relatedItems: [] }
       );
 
-<<<<<<< HEAD
-=======
       const expectedClone: common.IItemTemplate = common.cloneObject(itemTemplate);
       expectedClone.itemId = updatedItem.id;
       expectedClone.item.id = "abc0cab401af4828a25cc6eaeb59fb69";
@@ -620,7 +609,6 @@
       expectedClone.data.map.itemId = "map0cab401af4828a25cc6eaeb59fb69";
       expectedClone.data.folderId = "folderb401af4828a25cc6eaeb59fb69";
 
->>>>>>> 3e0fe6cf
       // eslint-disable-next-line @typescript-eslint/no-floating-promises
       simpleTypes
         .createItemFromTemplate(
@@ -771,8 +759,6 @@
         }
       );
 
-<<<<<<< HEAD
-=======
       const expectedClone: common.IItemTemplate = common.cloneObject(itemTemplate);
       expectedClone.itemId = updatedItem.id;
       expectedClone.item.id = updatedItem.id;
@@ -791,7 +777,6 @@
         folderId: "folderb401af4828a25cc6eaeb59fb69"
       };
 
->>>>>>> 3e0fe6cf
       // eslint-disable-next-line @typescript-eslint/no-floating-promises
       simpleTypes
         .createItemFromTemplate(
@@ -861,14 +846,11 @@
           updatedItem
         );
 
-<<<<<<< HEAD
-=======
       const expectedClone: common.IItemTemplate = common.cloneObject(itemTemplate);
       expectedClone.itemId = updatedItem.id;
       expectedClone.item.id = "abc0cab401af4828a25cc6eaeb59fb69";
       expectedClone.item.url = "https://myorg.maps.arcgis.com/home/item.html?id=abc0cab401af4828a25cc6eaeb59fb69";
 
->>>>>>> 3e0fe6cf
       // eslint-disable-next-line @typescript-eslint/no-floating-promises
       simpleTypes
         .createItemFromTemplate(
@@ -1022,13 +1004,10 @@
           addResults: [{}]
         });
 
-<<<<<<< HEAD
-=======
       const expectedClone: common.IItemTemplate = common.cloneObject(itemTemplate);
       expectedClone.itemId = newItemID;
       expectedClone.item.id = newItemID;
 
->>>>>>> 3e0fe6cf
       // eslint-disable-next-line @typescript-eslint/no-floating-promises
       simpleTypes
         .createItemFromTemplate(
