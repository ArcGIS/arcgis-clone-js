--- conflicted
+++ resolved
@@ -27,10 +27,7 @@
     "@esri/hub-common": "^4.0.0"
   },
   "dependencies": {
-<<<<<<< HEAD
-=======
     "@esri/solution-common": "^0.13.0",
->>>>>>> 08ec9b29
     "tslib": "^1.10.0"
   },
   "scripts": {
