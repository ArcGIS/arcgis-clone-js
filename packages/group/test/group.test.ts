/** @license
 * Copyright 2018 Esri
 *
 * Licensed under the Apache License, Version 2.0 (the "License");
 * you may not use this file except in compliance with the License.
 * You may obtain a copy of the License at
 *
 *    http://www.apache.org/licenses/LICENSE-2.0
 *
 * Unless required by applicable law or agreed to in writing, software
 * distributed under the License is distributed on an "AS IS" BASIS,
 * WITHOUT WARRANTIES OR CONDITIONS OF ANY KIND, either express or implied.
 * See the License for the specific language governing permissions and
 * limitations under the License.
 */

/**
 * Provides tests for common functions involving the creation and deployment of group item types.
 */

import * as group from "../src/group";
import * as utils from "../../common/test/mocks/utils";
import * as fetchMock from "fetch-mock";
import * as mockItems from "../../common/test/mocks/agolItems";
import * as templates from "../../common/test/mocks/templates";
import * as common from "@esri/solution-common";

jasmine.DEFAULT_TIMEOUT_INTERVAL = 20000; // default is 5000 ms

const resourcesResponse: any = {
  total: 0,
  start: 1,
  num: 0,
  nextStart: -1,
  resources: []
};

let MOCK_USER_SESSION: common.UserSession;

beforeEach(() => {
  MOCK_USER_SESSION = utils.createRuntimeMockUserSession();
});

afterEach(() => {
  fetchMock.restore();
  resourcesResponse.resources = [];
});

// ------------------------------------------------------------------------------------------------------------------ //

describe("Module `group`: manages the creation and deployment of groups", () => {
  describe("convertItemToTemplate", () => {
    it("should handle error on getGroupBase", done => {
      const itemTemplate: common.IItemTemplate = templates.getItemTemplateSkeleton();
      itemTemplate.itemId = "abc0cab401af4828a25cc6eaeb59fb69";
      itemTemplate.item = mockItems.getAGOLItem("Group", null);
      itemTemplate.item.tags = [];

      const groupResource: any = mockItems.get400Failure();

      const expectedTemplate: any = {
        itemId: "grp1234567890",
        type: "",
        item: {
          id: "{{grp1234567890.itemId}}",
          type: "",
          description: "Description of an AGOL group",
          snippet: "Snippet of an AGOL group",
          title: "An AGOL group",
          tags: [],
          thumbnail: "ROWPermitManager.png"
        },
        data: {},
        resources: [],
        dependencies: [],
        groups: [],
        properties: {},
        estimatedDeploymentCostFactor: 2
      };

      fetchMock
        .get(
          utils.PORTAL_SUBSET.restUrl +
            "/content/groups/grp1234567890?f=json&start=1&num=100&token=fake-token",
          groupResource
        )
        .get(
          utils.PORTAL_SUBSET.restUrl +
            "/community/groups/grp1234567890?f=json&token=fake-token",
          groupResource
        )
        .post(
          utils.PORTAL_SUBSET.restUrl +
            "/content/items/grp1234567890/resources",
          resourcesResponse
        );

      group
        .convertItemToTemplate(
          itemTemplate.itemId,
          itemTemplate.item,
          MOCK_USER_SESSION
        )
        .then(newItemTemplate => {
          delete newItemTemplate.key;
          expect(newItemTemplate).toEqual(expectedTemplate);
          done();
        }, done.fail);
    });

    it("should handle error on portal getGroupBase", done => {
      const itemTemplate: common.IItemTemplate = templates.getItemTemplateSkeleton();
      itemTemplate.itemId = "abc0cab401af4828a25cc6eaeb59fb69";
      itemTemplate.item = mockItems.getAGOLItem("Group", null);
      itemTemplate.item.tags = [];

      const groupResource: any = {
        total: 7,
        start: 1,
        num: 7,
        nextStart: -1,
        items: [
          {
            id: "156bf2715e9e4098961c4a2a6848fa20",
            owner: "LocalGovDeployment",
            created: 1550876176000,
            isOrgItem: true,
            modified: 1553045028000,
            guid: null,
            name: "location_9402a6f176f54415ad4b8cb07598f42d",
            title: "Location Tracking",
            type: "Feature Service",
            typeKeywords: [
              "ArcGIS Server",
              "Collector",
              "Data",
              "Feature Access",
              "Feature Service",
              "Feature Service Template",
              "Layer",
              "Layer Template",
              "Location Tracking",
              "Platform",
              "Service",
              "Service template",
              "Template",
              "Hosted Service"
            ],
            description:
              "A feature layer used in the Dam Inspection Assignments Workforce for ArcGIS project to store a record for each point location logged while location tracking is enabled.",
            tags: ["Dam Safety", "Environment", "Natural Resources"],
            snippet:
              "A feature layer used in the Dam Inspection Assignments Workforce for ArcGIS project to store a record for each point location logged while location tracking is enabled.",
            thumbnail: "thumbnail/thumbnail1552925274760.png",
            documentation: null,
            extent: [
              [-131.82999999999555, 16.22999999999945],
              [-57.11999999999807, 58.49999999999802]
            ],
            categories: [],
            spatialReference: null,
            accessInformation: "Esri",
            licenseInfo: null,
            culture: "",
            properties: null,
            url:
              "https://services7.arcgis.com/piPfTFmrV9d1DIvN/arcgis/rest/services/location_9402a6f176f54415ad4b8cb07598f42d/FeatureServer",
            proxyFilter: null,
            access: "public",
            size: 0,
            appCategories: [],
            industries: [],
            languages: [],
            largeThumbnail: null,
            banner: null,
            screenshots: [],
            listed: false,
            numComments: 0,
            numRatings: 0,
            avgRating: 0,
            numViews: 106,
            groupCategories: [],
            scoreCompleteness: 78,
            groupDesignations: null
          }
        ]
      };

      const expectedTemplate: any = {
        itemId: "grp1234567890",
        type: "Group",
        item: {
          id: "{{grp1234567890.itemId}}",
          type: "",
          description: "Description of an AGOL group",
          snippet: "Snippet of an AGOL group",
          title: "An AGOL group",
          tags: [],
          thumbnail: "ROWPermitManager.png"
        },
        data: {},
        resources: [],
        dependencies: ["156bf2715e9e4098961c4a2a6848fa20"],
        groups: [],
        properties: {},
        estimatedDeploymentCostFactor: 2
      };

      fetchMock
        .get(
          utils.PORTAL_SUBSET.restUrl +
            "/content/groups/grp1234567890?f=json&start=1&num=100&token=fake-token",
          groupResource
        )
        .get(
          utils.PORTAL_SUBSET.restUrl +
            "/community/groups/grp1234567890?f=json&token=fake-token",
          mockItems.get400Failure()
        )
        .post(
          utils.PORTAL_SUBSET.restUrl +
            "/content/items/grp1234567890/resources",
          resourcesResponse
        );

      group
        .convertItemToTemplate(
          itemTemplate.itemId,
          itemTemplate.item,
          MOCK_USER_SESSION
        )
        .then(newItemTemplate => {
          delete newItemTemplate.key;
          expect(newItemTemplate).toEqual(expectedTemplate);
          done();
        }, done.fail);
    });

    if (typeof window !== "undefined") {
      it("should handle a group", done => {
        const itemTemplate: common.IItemTemplate = templates.getItemTemplateSkeleton();
        itemTemplate.itemId = "abc0cab401af4828a25cc6eaeb59fb69";
        itemTemplate.item = mockItems.getAGOLItem("Group", null);

        const groupResource: any = {
          total: 7,
          start: 1,
          num: 7,
          nextStart: -1,
          items: [
            {
              id: "156bf2715e9e4098961c4a2a6848fa20",
              owner: "LocalGovDeployment",
              created: 1550876176000,
              isOrgItem: true,
              modified: 1553045028000,
              guid: null,
              name: "location_9402a6f176f54415ad4b8cb07598f42d",
              title: "Location Tracking",
              type: "Feature Service",
              typeKeywords: [
                "ArcGIS Server",
                "Collector",
                "Data",
                "Feature Access",
                "Feature Service",
                "Feature Service Template",
                "Layer",
                "Layer Template",
                "Location Tracking",
                "Platform",
                "Service",
                "Service template",
                "Template",
                "Hosted Service"
              ],
              description:
                "A feature layer used in the Dam Inspection Assignments Workforce for ArcGIS project to store a record for each point location logged while location tracking is enabled.",
              tags: ["Dam Safety", "Environment", "Natural Resources"],
              snippet:
                "A feature layer used in the Dam Inspection Assignments Workforce for ArcGIS project to store a record for each point location logged while location tracking is enabled.",
              thumbnail: "thumbnail/thumbnail1552925274760.png",
              documentation: null,
              extent: [
                [-131.82999999999555, 16.22999999999945],
                [-57.11999999999807, 58.49999999999802]
              ],
              categories: [],
              spatialReference: null,
              accessInformation: "Esri",
              licenseInfo: null,
              culture: "",
              properties: null,
              url:
                "https://services7.arcgis.com/piPfTFmrV9d1DIvN/arcgis/rest/services/location_9402a6f176f54415ad4b8cb07598f42d/FeatureServer",
              proxyFilter: null,
              access: "public",
              size: 0,
              appCategories: [],
              industries: [],
              languages: [],
              largeThumbnail: null,
              banner: null,
              screenshots: [],
              listed: false,
              numComments: 0,
              numRatings: 0,
              avgRating: 0,
              numViews: 106,
              groupCategories: [],
              scoreCompleteness: 78,
              groupDesignations: null
            }
          ]
        };

        resourcesResponse.resources.push({ resource: "name.png" });

        const expectedTemplate: any = {
          itemId: "grp1234567890",
          type: "Group",
          item: {
            type: "Group",
            total: 7,
            start: 1,
            num: 7,
            nextStart: -1,
            items: [
              {
                id: "156bf2715e9e4098961c4a2a6848fa20",
                owner: "LocalGovDeployment",
                created: 1550876176000,
                isOrgItem: true,
                modified: 1553045028000,
                guid: null,
                name: "location_9402a6f176f54415ad4b8cb07598f42d",
                title: "Location Tracking",
                type: "Feature Service",
                typeKeywords: [
                  "ArcGIS Server",
                  "Collector",
                  "Data",
                  "Feature Access",
                  "Feature Service",
                  "Feature Service Template",
                  "Layer",
                  "Layer Template",
                  "Location Tracking",
                  "Platform",
                  "Service",
                  "Service template",
                  "Template",
                  "Hosted Service"
                ],
                description:
                  "A feature layer used in the Dam Inspection Assignments Workforce for ArcGIS project to store a record for each point location logged while location tracking is enabled.",
                tags: ["Dam Safety", "Environment", "Natural Resources"],
                snippet:
                  "A feature layer used in the Dam Inspection Assignments Workforce for ArcGIS project to store a record for each point location logged while location tracking is enabled.",
                thumbnail: "thumbnail/thumbnail1552925274760.png",
                documentation: null,
                extent: [
                  [-131.82999999999555, 16.22999999999945],
                  [-57.11999999999807, 58.49999999999802]
                ],
                categories: [],
                spatialReference: null,
                accessInformation: "Esri",
                licenseInfo: null,
                culture: "",
                properties: null,
                url:
                  "https://services7.arcgis.com/piPfTFmrV9d1DIvN/arcgis/rest/services/location_9402a6f176f54415ad4b8cb07598f42d/FeatureServer",
                proxyFilter: null,
                access: "public",
                size: 0,
                appCategories: [],
                industries: [],
                languages: [],
                largeThumbnail: null,
                banner: null,
                screenshots: [],
                listed: false,
                numComments: 0,
                numRatings: 0,
                avgRating: 0,
                numViews: 106,
                groupCategories: [],
                scoreCompleteness: 78,
                groupDesignations: null
              }
            ],
            id: "{{grp1234567890.itemId}}"
          },
          data: {},
          resources: [],
          dependencies: ["156bf2715e9e4098961c4a2a6848fa20"],
          groups: [],
          properties: {},
          estimatedDeploymentCostFactor: 2
        };

        const blob = new Blob(["fake-blob"], { type: "text/plain" });

        fetchMock
          .get(
            utils.PORTAL_SUBSET.restUrl +
              "/content/groups/grp1234567890?f=json&start=1&num=100&token=fake-token",
            groupResource
          )
          .get(
            utils.PORTAL_SUBSET.restUrl +
              "/community/groups/grp1234567890?f=json&token=fake-token",
            groupResource
          )
          .post(
            utils.PORTAL_SUBSET.restUrl +
              "/content/items/grp1234567890/resources",
            resourcesResponse
          )
          .post(
            utils.PORTAL_SUBSET.restUrl +
              "/content/items/grp1234567890/resources/name.png",
            blob,
            { sendAsJson: false }
          )
          .post(
            utils.PORTAL_SUBSET.restUrl +
              "/community/groups/grp1234567890/info/metadata/metadata.xml",
            blob,
            { sendAsJson: false }
          );

        group
          .convertItemToTemplate(
            itemTemplate.itemId,
            itemTemplate.item,
            MOCK_USER_SESSION
          )
          .then(actual => {
            delete actual.key; // key is randomly generated, and so is not testable
            expect(actual).toEqual(expectedTemplate);
            done();
          }, done.fail);
      });

      it("should handle error on getItemResources", done => {
        const itemTemplate: common.IItemTemplate = templates.getItemTemplateSkeleton();
        itemTemplate.itemId = "abc0cab401af4828a25cc6eaeb59fb69";
        itemTemplate.item = mockItems.getAGOLItem("Group", null);

        const groupResource: any = {
          type: "Group",
          total: 7,
          start: 1,
          num: 7,
          nextStart: -1,
          items: [
            {
              id: "156bf2715e9e4098961c4a2a6848fa20",
              owner: "LocalGovDeployment",
              created: 1550876176000,
              isOrgItem: true,
              modified: 1553045028000,
              guid: null,
              name: "location_9402a6f176f54415ad4b8cb07598f42d",
              title: "Location Tracking",
              type: "Feature Service",
              typeKeywords: [
                "ArcGIS Server",
                "Collector",
                "Data",
                "Feature Access",
                "Feature Service",
                "Feature Service Template",
                "Layer",
                "Layer Template",
                "Location Tracking",
                "Platform",
                "Service",
                "Service template",
                "Template",
                "Hosted Service"
              ],
              description:
                "A feature layer used in the Dam Inspection Assignments Workforce for ArcGIS project to store a record for each point location logged while location tracking is enabled.",
              tags: ["Dam Safety", "Environment", "Natural Resources"],
              snippet:
                "A feature layer used in the Dam Inspection Assignments Workforce for ArcGIS project to store a record for each point location logged while location tracking is enabled.",
              thumbnail: "thumbnail/thumbnail1552925274760.png",
              documentation: null,
              extent: [
                [-131.82999999999555, 16.22999999999945],
                [-57.11999999999807, 58.49999999999802]
              ],
              categories: [],
              spatialReference: null,
              accessInformation: "Esri",
              licenseInfo: null,
              culture: "",
              properties: null,
              url:
                "https://services7.arcgis.com/piPfTFmrV9d1DIvN/arcgis/rest/services/location_9402a6f176f54415ad4b8cb07598f42d/FeatureServer",
              proxyFilter: null,
              access: "public",
              size: 0,
              appCategories: [],
              industries: [],
              languages: [],
              largeThumbnail: null,
              banner: null,
              screenshots: [],
              listed: false,
              numComments: 0,
              numRatings: 0,
              avgRating: 0,
              numViews: 106,
              groupCategories: [],
              scoreCompleteness: 78,
              groupDesignations: null
            }
          ]
        };

        resourcesResponse.resources.push({ resource: "name.png" });

        const expectedTemplate: any = {
          itemId: "grp1234567890",
          type: "Group",
          item: {
            type: "Group",
            total: 7,
            start: 1,
            num: 7,
            nextStart: -1,
            items: [
              {
                id: "156bf2715e9e4098961c4a2a6848fa20",
                owner: "LocalGovDeployment",
                created: 1550876176000,
                isOrgItem: true,
                modified: 1553045028000,
                guid: null,
                name: "location_9402a6f176f54415ad4b8cb07598f42d",
                title: "Location Tracking",
                type: "Feature Service",
                typeKeywords: [
                  "ArcGIS Server",
                  "Collector",
                  "Data",
                  "Feature Access",
                  "Feature Service",
                  "Feature Service Template",
                  "Layer",
                  "Layer Template",
                  "Location Tracking",
                  "Platform",
                  "Service",
                  "Service template",
                  "Template",
                  "Hosted Service"
                ],
                description:
                  "A feature layer used in the Dam Inspection Assignments Workforce for ArcGIS project to store a record for each point location logged while location tracking is enabled.",
                tags: ["Dam Safety", "Environment", "Natural Resources"],
                snippet:
                  "A feature layer used in the Dam Inspection Assignments Workforce for ArcGIS project to store a record for each point location logged while location tracking is enabled.",
                thumbnail: "thumbnail/thumbnail1552925274760.png",
                documentation: null,
                extent: [
                  [-131.82999999999555, 16.22999999999945],
                  [-57.11999999999807, 58.49999999999802]
                ],
                categories: [],
                spatialReference: null,
                accessInformation: "Esri",
                licenseInfo: null,
                culture: "",
                properties: null,
                url:
                  "https://services7.arcgis.com/piPfTFmrV9d1DIvN/arcgis/rest/services/location_9402a6f176f54415ad4b8cb07598f42d/FeatureServer",
                proxyFilter: null,
                access: "public",
                size: 0,
                appCategories: [],
                industries: [],
                languages: [],
                largeThumbnail: null,
                banner: null,
                screenshots: [],
                listed: false,
                numComments: 0,
                numRatings: 0,
                avgRating: 0,
                numViews: 106,
                groupCategories: [],
                scoreCompleteness: 78,
                groupDesignations: null
              }
            ],
            id: "{{grp1234567890.itemId}}"
          },
          data: {},
          resources: [],
          dependencies: ["156bf2715e9e4098961c4a2a6848fa20"],
          groups: [],
          properties: {},
          estimatedDeploymentCostFactor: 2
        };

        fetchMock
          .get(
            utils.PORTAL_SUBSET.restUrl +
              "/content/groups/grp1234567890?f=json&start=1&num=100&token=fake-token",
            groupResource
          )
          .get(
            utils.PORTAL_SUBSET.restUrl +
              "/community/groups/grp1234567890?f=json&token=fake-token",
            groupResource
          );

        spyOn(common, "getItemResources").and.callFake(() => Promise.reject());

        group
          .convertItemToTemplate(
            itemTemplate.itemId,
            itemTemplate.item,
            MOCK_USER_SESSION
          )
          .then(actual => {
            delete actual.key; // key is randomly generated, and so is not testable
            expect(actual).toEqual(expectedTemplate);
            done();
          }, done.fail);
      });
    }
  });

  describe("createItemFromTemplate", () => {
    it("should create group", done => {
      const itemId: string = "abc9cab401af4828a25cc6eaeb59fb69";
      const newItemID: string = "abc8cab401af4828a25cc6eaeb59fb69";
      const user: any = {
        groups: []
      };
      const templateDictionary: any = { user };

      const itemTemplate: common.IItemTemplate = templates.getItemTemplateSkeleton();
      itemTemplate.itemId = itemId;
      itemTemplate.type = "Group";
      itemTemplate.item.title = "Dam Inspection Assignments";

      const expected: any = { user };
      expected[itemId] = {
        itemId: newItemID
      };

      fetchMock.post(utils.PORTAL_SUBSET.restUrl + "/community/createGroup", {
        success: true,
        group: { id: newItemID }
      });
<<<<<<< HEAD
=======

      const expectedClone: common.IItemTemplate = common.cloneObject(itemTemplate);
      expectedClone.itemId = newItemID;

>>>>>>> 3e0fe6cf
      // eslint-disable-next-line @typescript-eslint/no-floating-promises
      group
        .createItemFromTemplate(
          itemTemplate,
          templateDictionary,
          MOCK_USER_SESSION,
          utils.ITEM_PROGRESS_CALLBACK
        )
        .then(response => {
          expect(response).toEqual({
            item: expectedClone,
            id: newItemID,
            type: itemTemplate.type,
            postProcess: false
          });
          expect(templateDictionary).toEqual(expected);
          done();
        });
    });

    if (typeof window !== "undefined") {
      it("should create group with thumbnail", done => {
        const itemId: string = "abc9cab401af4828a25cc6eaeb59fb69";
        const newItemID: string = "abc8cab401af4828a25cc6eaeb59fb69";
        const user: any = {
          groups: []
        };
        const templateDictionary: any = { user };

        const itemTemplate: common.IItemTemplate = templates.getItemTemplateSkeleton();
        itemTemplate.itemId = itemId;
        itemTemplate.type = "Group";
        itemTemplate.item.title = "Dam Inspection Assignments";
        itemTemplate.item.thumbnailurl =
          "abc9cab401af4828a25cc6eaeb59fb69_info_thumbnail/ago_downloaded.png";

        const expected: any = { user };
        expected[itemId] = {
          itemId: newItemID
        };

        fetchMock
          .get(
            utils.PORTAL_SUBSET.restUrl +
              "/content/items/abc9cab401af4828a25cc6eaeb59fb69/resources/" +
              itemTemplate.item.thumbnail,
            utils.getSampleImage()
          )
          .post(utils.PORTAL_SUBSET.restUrl + "/community/createGroup", {
            success: true,
            group: { id: newItemID }
          });
<<<<<<< HEAD
=======

        const expectedClone: common.IItemTemplate = common.cloneObject(itemTemplate);
        expectedClone.itemId = newItemID;

>>>>>>> 3e0fe6cf
        // eslint-disable-next-line @typescript-eslint/no-floating-promises
        group
          .createItemFromTemplate(
            itemTemplate,
            templateDictionary,
            MOCK_USER_SESSION,
            utils.ITEM_PROGRESS_CALLBACK
          )
          .then(response => {
            expect(response).toEqual({
              item: expectedClone,
              id: newItemID,
              type: itemTemplate.type,
              postProcess: false
            });
            expect(templateDictionary).toEqual(expected);
            done();
          });
      });
    }

    it("should handle success === false on create group", done => {
      const itemId: string = "abc9cab401af4828a25cc6eaeb59fb69";
      const newItemID: string = "abc8cab401af4828a25cc6eaeb59fb69";
      const user: any = {
        groups: []
      };
      const templateDictionary: any = { user };

      const itemTemplate: common.IItemTemplate = templates.getItemTemplateSkeleton();
      itemTemplate.itemId = itemId;
      itemTemplate.type = "Group";
      itemTemplate.item.title = null;

      fetchMock.post(utils.PORTAL_SUBSET.restUrl + "/community/createGroup", {
        success: false
      });

      // eslint-disable-next-line @typescript-eslint/no-floating-promises
      group
        .createItemFromTemplate(
          itemTemplate,
          templateDictionary,
          MOCK_USER_SESSION,
          utils.ITEM_PROGRESS_CALLBACK
        )
        .then(response => {
          expect(response).toEqual(templates.getFailedItem("Group"));
          done();
        });
    });

    it("should handle error on create group", done => {
      const itemId: string = "abc9cab401af4828a25cc6eaeb59fb69";
      const user: any = {
        groups: []
      };
      const templateDictionary: any = { user };

      const itemTemplate: common.IItemTemplate = templates.getItemTemplateSkeleton();
      itemTemplate.itemId = itemId;
      itemTemplate.type = "Group";
      itemTemplate.item.title = "Dam Inspection Assignments";

      fetchMock.post(
        utils.PORTAL_SUBSET.restUrl + "/community/createGroup",
        mockItems.get400Failure()
      );

      // eslint-disable-next-line @typescript-eslint/no-floating-promises
      group
        .createItemFromTemplate(
          itemTemplate,
          templateDictionary,
          MOCK_USER_SESSION,
          utils.ITEM_PROGRESS_CALLBACK
        )
        .then(response => {
          expect(response).toEqual(templates.getFailedItem("Group"));
          done();
        });
    });

    it("should handle cancellation before deployment of group starts", done => {
      const itemTemplate: common.IItemTemplate = templates.getGroupTemplatePart();
      const templateDictionary: any = {};

      // eslint-disable-next-line @typescript-eslint/no-floating-promises
      group
        .createItemFromTemplate(
          itemTemplate,
          templateDictionary,
          MOCK_USER_SESSION,
          utils.createFailingItemProgressCallbackOnNthCall(1)
        )
        .then(response => {
          expect(response).toEqual(templates.getFailedItem(itemTemplate.type));
          done();
        }, done.fail);
    });

    it("should handle cancellation after deployed group is created", done => {
      const itemTemplate: common.IItemTemplate = templates.getGroupTemplatePart();
      const templateDictionary: any = {};

      fetchMock
        .post(utils.PORTAL_SUBSET.restUrl + "/community/createGroup", {
          success: true,
          group: { id: itemTemplate.itemId }
        })
        .post(
          utils.PORTAL_SUBSET.restUrl +
            "/community/groups/grp1234567890/delete",
          utils.getSuccessResponse({ groupId: itemTemplate.itemId })
        );

      // eslint-disable-next-line @typescript-eslint/no-floating-promises
      group
        .createItemFromTemplate(
          itemTemplate,
          templateDictionary,
          MOCK_USER_SESSION,
          utils.createFailingItemProgressCallbackOnNthCall(2)
        )
        .then(response => {
          expect(response).toEqual(templates.getFailedItem(itemTemplate.type));
          done();
        });
    });

    it("should handle cancellation failure after deployed group is created", done => {
      const itemTemplate: common.IItemTemplate = templates.getGroupTemplatePart();
      const templateDictionary: any = {};

      fetchMock
        .post(utils.PORTAL_SUBSET.restUrl + "/community/createGroup", {
          success: true,
          group: { id: itemTemplate.itemId }
        })
        .post(
          utils.PORTAL_SUBSET.restUrl +
            "/community/groups/grp1234567890/delete",
          utils.getFailureResponse({ groupId: itemTemplate.itemId })
        );

      // eslint-disable-next-line @typescript-eslint/no-floating-promises
      group
        .createItemFromTemplate(
          itemTemplate,
          templateDictionary,
          MOCK_USER_SESSION,
          utils.createFailingItemProgressCallbackOnNthCall(2)
        )
        .then(response => {
          expect(response).toEqual(templates.getFailedItem(itemTemplate.type));
          done();
        });
    });

    it("should handle cancellation after deployed group is finished", done => {
      const itemTemplate: common.IItemTemplate = templates.getGroupTemplatePart();
      const templateDictionary: any = {};

      fetchMock
        .post(utils.PORTAL_SUBSET.restUrl + "/community/createGroup", {
          success: true,
          group: { id: itemTemplate.itemId }
        })
        .post(
          utils.PORTAL_SUBSET.restUrl +
            "/community/groups/grp1234567890/delete",
          utils.getSuccessResponse({ groupId: itemTemplate.itemId })
        );

      // eslint-disable-next-line @typescript-eslint/no-floating-promises
      group
        .createItemFromTemplate(
          itemTemplate,
          templateDictionary,
          MOCK_USER_SESSION,
          utils.createFailingItemProgressCallbackOnNthCall(3)
        )
        .then(response => {
          expect(response).toEqual(templates.getFailedItem(itemTemplate.type));
          done();
        });
    });

    it("should handle cancellation after deployed group is finished", done => {
      const itemTemplate: common.IItemTemplate = templates.getGroupTemplatePart();
      const templateDictionary: any = {};

      fetchMock
        .post(utils.PORTAL_SUBSET.restUrl + "/community/createGroup", {
          success: true,
          group: { id: itemTemplate.itemId }
        })
        .post(
          utils.PORTAL_SUBSET.restUrl +
            "/community/groups/grp1234567890/delete",
          utils.getFailureResponse({ groupId: itemTemplate.itemId })
        );

      // eslint-disable-next-line @typescript-eslint/no-floating-promises
      group
        .createItemFromTemplate(
          itemTemplate,
          templateDictionary,
          MOCK_USER_SESSION,
          utils.createFailingItemProgressCallbackOnNthCall(3)
        )
        .then(response => {
          expect(response).toEqual(templates.getFailedItem(itemTemplate.type));
          done();
        });
    });
  });
});<|MERGE_RESOLUTION|>--- conflicted
+++ resolved
@@ -660,13 +660,10 @@
         success: true,
         group: { id: newItemID }
       });
-<<<<<<< HEAD
-=======
 
       const expectedClone: common.IItemTemplate = common.cloneObject(itemTemplate);
       expectedClone.itemId = newItemID;
 
->>>>>>> 3e0fe6cf
       // eslint-disable-next-line @typescript-eslint/no-floating-promises
       group
         .createItemFromTemplate(
@@ -719,13 +716,10 @@
             success: true,
             group: { id: newItemID }
           });
-<<<<<<< HEAD
-=======
 
         const expectedClone: common.IItemTemplate = common.cloneObject(itemTemplate);
         expectedClone.itemId = newItemID;
 
->>>>>>> 3e0fe6cf
         // eslint-disable-next-line @typescript-eslint/no-floating-promises
         group
           .createItemFromTemplate(
