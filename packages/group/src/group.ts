/** @license
 * Copyright 2019 Esri
 *
 * Licensed under the Apache License, Version 2.0 (the "License");
 * you may not use this file except in compliance with the License.
 * You may obtain a copy of the License at
 *
 *    http://www.apache.org/licenses/LICENSE-2.0
 *
 * Unless required by applicable law or agreed to in writing, software
 * distributed under the License is distributed on an "AS IS" BASIS,
 * WITHOUT WARRANTIES OR CONDITIONS OF ANY KIND, either express or implied.
 * See the License for the specific language governing permissions and
 * limitations under the License.
 */

/**
 * Manages the creation and deployment of groups.
 *
 * @module group
 */

import * as common from "@esri/solution-common";

// ------------------------------------------------------------------------------------------------------------------ //

export function convertItemToTemplate(
  solutionItemId: string,
  itemInfo: any,
  authentication: common.UserSession
): Promise<common.IItemTemplate> {
  return new Promise<common.IItemTemplate>((resolve, reject) => {
    // Init template
    const itemTemplate: common.IItemTemplate = common.createInitializedGroupTemplate(
      itemInfo
    );
    itemTemplate.estimatedDeploymentCostFactor = 2; // minimal set is starting, creating, done|failed

    // Templatize item info property values
    itemTemplate.item.id = common.templatizeTerm(
      itemTemplate.item.id,
      itemTemplate.item.id,
      ".itemId"
    );

    // Get the group's items--its dependencies
    common.getGroupContents(itemInfo.id, authentication).then(
      groupContents => {
        itemTemplate.type = "Group";
        itemTemplate.dependencies = groupContents;
        common.getGroup(itemInfo.id, authentication).then(
          groupResponse => {
            groupResponse.id = itemTemplate.item.id;
            itemTemplate.item = {
              ...groupResponse,
              type: "Group"
            };

            // Request resources
            common.getItemResources(itemTemplate.itemId, authentication).then(
              resourcesResponse => {
                // Save resources to solution item
                itemTemplate.resources = (resourcesResponse.resources as any[]).map(
                  (resourceDetail: any) => resourceDetail.resource
                );
                const resourceFilePaths: common.ISourceFileCopyPath[] = common.generateSourceFilePaths(
                  authentication.portal,
                  itemTemplate.itemId,
                  itemTemplate.item.thumbnail,
                  itemTemplate.resources,
                  true
                );
                common
                  .copyFilesToStorageItem(
                    authentication,
                    resourceFilePaths,
                    solutionItemId,
                    authentication
                  )
                  .then(savedResourceFilenames => {
                    itemTemplate.resources = (savedResourceFilenames as any[]).filter(
                      item => !!item
                    );
                    resolve(itemTemplate);
                  }, reject);
              },
              () => resolve(itemTemplate)
            );
          },
          () => resolve(itemTemplate)
        );
      },
      () => resolve(itemTemplate)
    );
  });
}

export function createItemFromTemplate(
  template: common.IItemTemplate,
  resourceFilePaths: common.IDeployFileCopyPath[],
  storageAuthentication: common.UserSession,
  templateDictionary: any,
  destinationAuthentication: common.UserSession,
  progressTickCallback: () => void
<<<<<<< HEAD
): Promise<common.ICreateItemFromTemplateResponse> {
  return new Promise<common.ICreateItemFromTemplateResponse>(
    (resolve, reject) => {
      // Replace the templatized symbols in a copy of the template
      let newItemTemplate: common.IItemTemplate = common.cloneObject(template);
      newItemTemplate = common.replaceInTemplate(
        newItemTemplate,
        templateDictionary
      );
=======
): Promise<string> {
  return new Promise<string>((resolve, reject) => {
    // Replace the templatized symbols in a copy of the template
    let newItemTemplate: common.IItemTemplate = common.cloneObject(template);
    newItemTemplate = common.replaceInTemplate(
      newItemTemplate,
      templateDictionary
    );

    // handle group
    const title: string = common.getUniqueTitle(
      newItemTemplate.item.title || "",
      templateDictionary,
      "user.groups"
    );
    // Set the item title with a valid name for the ORG
    newItemTemplate.item.title = title;
    newItemTemplate.item.access = "private";
    common.createGroup(newItemTemplate.item, destinationAuthentication).then(
      createResponse => {
        progressTickCallback();
        if (createResponse.success) {
          newItemTemplate.itemId = createResponse.group.id;
          templateDictionary[template.itemId] = {
            itemId: createResponse.group.id
          };

          // Update the template again now that we have the new item id
          newItemTemplate = common.replaceInTemplate(
            newItemTemplate,
            templateDictionary
          );
>>>>>>> 57be5455

      // handle group
      const title: string = common.getUniqueTitle(
        newItemTemplate.item.title,
        templateDictionary,
        "user.groups"
      );
      // Set the item title with a valid name for the ORG
      newItemTemplate.item.title = title;
      newItemTemplate.item.access = "private";
      common.createGroup(newItemTemplate.item, destinationAuthentication).then(
        createResponse => {
          progressTickCallback();
          if (createResponse.success) {
            newItemTemplate.itemId = createResponse.group.id;
            templateDictionary[template.itemId] = {
              itemId: createResponse.group.id
            };

            // Update the template again now that we have the new item id
            newItemTemplate = common.replaceInTemplate(
              newItemTemplate,
              templateDictionary
            );

            // Copy resources
            common
              .copyFilesFromStorageItem(
                storageAuthentication,
                resourceFilePaths,
                createResponse.group.id,
                destinationAuthentication,
                true
              )
              .then(
                () => {
                  // Update the template dictionary with the new id
                  templateDictionary[template.itemId].itemId =
                    createResponse.group.id;
                  resolve({
                    id: createResponse.group.id,
                    type: newItemTemplate.type,
                    data: undefined
                  });
                },
                e => reject(common.fail(e))
              );
          } else {
            reject(common.fail());
          }
        },
        e => reject(common.fail(e))
      );
    }
  );
}<|MERGE_RESOLUTION|>--- conflicted
+++ resolved
@@ -102,7 +102,6 @@
   templateDictionary: any,
   destinationAuthentication: common.UserSession,
   progressTickCallback: () => void
-<<<<<<< HEAD
 ): Promise<common.ICreateItemFromTemplateResponse> {
   return new Promise<common.ICreateItemFromTemplateResponse>(
     (resolve, reject) => {
@@ -112,47 +111,14 @@
         newItemTemplate,
         templateDictionary
       );
-=======
-): Promise<string> {
-  return new Promise<string>((resolve, reject) => {
-    // Replace the templatized symbols in a copy of the template
-    let newItemTemplate: common.IItemTemplate = common.cloneObject(template);
-    newItemTemplate = common.replaceInTemplate(
-      newItemTemplate,
-      templateDictionary
-    );
-
-    // handle group
-    const title: string = common.getUniqueTitle(
-      newItemTemplate.item.title || "",
-      templateDictionary,
-      "user.groups"
-    );
-    // Set the item title with a valid name for the ORG
-    newItemTemplate.item.title = title;
-    newItemTemplate.item.access = "private";
-    common.createGroup(newItemTemplate.item, destinationAuthentication).then(
-      createResponse => {
-        progressTickCallback();
-        if (createResponse.success) {
-          newItemTemplate.itemId = createResponse.group.id;
-          templateDictionary[template.itemId] = {
-            itemId: createResponse.group.id
-          };
-
-          // Update the template again now that we have the new item id
-          newItemTemplate = common.replaceInTemplate(
-            newItemTemplate,
-            templateDictionary
-          );
->>>>>>> 57be5455
 
       // handle group
       const title: string = common.getUniqueTitle(
-        newItemTemplate.item.title,
+        newItemTemplate.item.title || "",
         templateDictionary,
         "user.groups"
       );
+      
       // Set the item title with a valid name for the ORG
       newItemTemplate.item.title = title;
       newItemTemplate.item.access = "private";
