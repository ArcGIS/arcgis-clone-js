--- conflicted
+++ resolved
@@ -15,11 +15,7 @@
  */
 
 /**
-<<<<<<< HEAD
- * Manages the creation and deployment of group item types.
-=======
  * Manages the creation and deployment of groups.
->>>>>>> 3967bb53
  *
  * @module group
  */
