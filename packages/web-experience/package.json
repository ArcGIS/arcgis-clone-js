--- conflicted
+++ resolved
@@ -33,15 +33,9 @@
     "@esri/hub-initiatives": "^8.4.0"
   },
   "dependencies": {
-<<<<<<< HEAD
-    "@esri/solution-common": "^0.22.15",
-    "@esri/solution-simple-types": "^0.22.15",
-    "tslib": "^1.13.0"
-=======
     "@esri/solution-common": "^0.23.1",
     "@esri/solution-simple-types": "^0.23.1",
     "tslib": "^1.14.1"
->>>>>>> ff7273fb
   },
   "scripts": {
     "prepare": "npm run build",
