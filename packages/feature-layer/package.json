--- conflicted
+++ resolved
@@ -88,9 +88,5 @@
     "esri",
     "ES6"
   ],
-<<<<<<< HEAD
-  "gitHead": "5ad94c5c39559c3399cc7c42ba1b0075ec618bf4"
-=======
   "gitHead": "b18da792b764d1a13133e9d787a4f7e64618d12a"
->>>>>>> 07cacd20
 }