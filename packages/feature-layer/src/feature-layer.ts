--- conflicted
+++ resolved
@@ -347,48 +347,28 @@
   templates: common.IItemTemplate[],
   templateDictionary: any,
   authentication: common.UserSession
-<<<<<<< HEAD
-): Promise<any> {
-  return Promise.all([
-    common.getItemBase(itemId, authentication),
-    common.getItemDataAsJson(itemId, authentication)
-  ]).then(([item, data]) => {
-    const { item: updatedItem, data: updatedData } = common.replaceInTemplate(
-      { item, data },
-      templateDictionary
-    );
-    const promises: any[] = [];
-    promises.push(
-      common.updateItemExtended(
-        itemId,
-        updatedItem,
-        updatedData,
-        authentication
-      )
-    );
-
+): Promise<common.IUpdateItemResponse> {
+  return new Promise<common.IUpdateItemResponse>((resolve, reject) => {
+    let p = Promise.resolve();
     // extended for workforce services
     if (common.isWorkforceProject(template)) {
-      promises.push(
-        common.fineTuneCreatedWorkforceItem(
-          template,
-          authentication,
-          item.url,
-          templateDictionary
-        )
+      p = common.fineTuneCreatedWorkforceItem(
+        template,
+        authentication,
+        template.item.url,
+        templateDictionary
       );
     }
-
-    return Promise.all(promises);
+    p.then(() => {
+      common
+        .updateItemTemplateFromDictionary(
+          itemId,
+          templateDictionary,
+          authentication
+        )
+        .then(resolve, reject);
+    }, reject);
   });
-=======
-): Promise<common.IUpdateItemResponse> {
-  return common.updateItemTemplateFromDictionary(
-    itemId,
-    templateDictionary,
-    authentication
-  );
->>>>>>> e4405236
 }
 
 // ------------------------------------------------------------------------------------------------------------------ //
