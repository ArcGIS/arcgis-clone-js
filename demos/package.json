{
  "name": "demos",
  "version": "0.22.10",
  "private": true,
  "description": "solution.js demos",
  "main": "main.js",
  "author": "",
  "license": "Apache-2.0",
  "devDependencies": {
    "rollup": "^2.31.0",
    "typescript": "^4.1.4"
  },
  "dependencies": {
    "@esri/arcgis-html-sanitizer": "^2.5.0",
    "@esri/arcgis-rest-auth": "^3.0.3",
    "@esri/arcgis-rest-feature-layer": "^3.0.3",
    "@esri/arcgis-rest-portal": "^3.0.3",
    "@esri/arcgis-rest-request": "^3.0.3",
    "@esri/arcgis-rest-service-admin": "^3.0.3",
    "@esri/hub-common": "^8.2.0",
    "@esri/hub-initiatives": "^8.2.0",
    "@esri/hub-sites": "^8.2.0",
    "@esri/hub-teams": "^8.2.0",
<<<<<<< HEAD
    "@esri/solution-common": "^0.22.9",
    "@esri/solution-creator": "^0.22.9",
    "@esri/solution-deployer": "^0.22.9",
    "@esri/solution-feature-layer": "^0.22.9",
    "@esri/solution-file": "^0.22.9",
    "@esri/solution-form": "^0.22.9",
    "@esri/solution-group": "^0.22.9",
    "@esri/solution-hub-types": "^0.22.9",
    "@esri/solution-simple-types": "^0.22.9",
    "@esri/solution-storymap": "^0.22.9",
    "@esri/solution-viewer": "^0.22.9",
    "@esri/solution-web-experience": "^0.22.9",
=======
    "@esri/solution-common": "^0.22.10",
    "@esri/solution-creator": "^0.22.10",
    "@esri/solution-deployer": "^0.22.10",
    "@esri/solution-feature-layer": "^0.22.10",
    "@esri/solution-file": "^0.22.10",
    "@esri/solution-form": "^0.22.10",
    "@esri/solution-group": "^0.22.10",
    "@esri/solution-hub-types": "^0.22.10",
    "@esri/solution-simple-types": "^0.22.10",
    "@esri/solution-storymap": "^0.22.10",
    "@esri/solution-web-experience": "^0.22.10",
>>>>>>> 2e153285
    "adlib": "3.0.7"
  },
  "scripts": {
    "build": "tsc -p ./tsconfig.json --outDir ./dist"
  }
}<|MERGE_RESOLUTION|>--- conflicted
+++ resolved
@@ -21,20 +21,6 @@
     "@esri/hub-initiatives": "^8.2.0",
     "@esri/hub-sites": "^8.2.0",
     "@esri/hub-teams": "^8.2.0",
-<<<<<<< HEAD
-    "@esri/solution-common": "^0.22.9",
-    "@esri/solution-creator": "^0.22.9",
-    "@esri/solution-deployer": "^0.22.9",
-    "@esri/solution-feature-layer": "^0.22.9",
-    "@esri/solution-file": "^0.22.9",
-    "@esri/solution-form": "^0.22.9",
-    "@esri/solution-group": "^0.22.9",
-    "@esri/solution-hub-types": "^0.22.9",
-    "@esri/solution-simple-types": "^0.22.9",
-    "@esri/solution-storymap": "^0.22.9",
-    "@esri/solution-viewer": "^0.22.9",
-    "@esri/solution-web-experience": "^0.22.9",
-=======
     "@esri/solution-common": "^0.22.10",
     "@esri/solution-creator": "^0.22.10",
     "@esri/solution-deployer": "^0.22.10",
@@ -45,8 +31,8 @@
     "@esri/solution-hub-types": "^0.22.10",
     "@esri/solution-simple-types": "^0.22.10",
     "@esri/solution-storymap": "^0.22.10",
+    "@esri/solution-viewer": "^0.22.10",
     "@esri/solution-web-experience": "^0.22.10",
->>>>>>> 2e153285
     "adlib": "3.0.7"
   },
   "scripts": {
