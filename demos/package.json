--- conflicted
+++ resolved
@@ -1,10 +1,6 @@
 {
   "name": "demos",
-<<<<<<< HEAD
-  "version": "0.22.4",
-=======
   "version": "0.22.8",
->>>>>>> 5303e6b0
   "private": true,
   "description": "solution.js demos",
   "main": "main.js",
@@ -16,34 +12,11 @@
   },
   "dependencies": {
     "@esri/arcgis-html-sanitizer": "^2.5.0",
-<<<<<<< HEAD
     "@esri/arcgis-rest-auth": "^3.0.3",
     "@esri/arcgis-rest-feature-layer": "^3.0.3",
     "@esri/arcgis-rest-portal": "^3.0.3",
     "@esri/arcgis-rest-request": "^3.0.3",
     "@esri/arcgis-rest-service-admin": "^3.0.3",
-    "@esri/hub-common": "^7.3.0",
-    "@esri/hub-initiatives": "^7.3.0",
-    "@esri/hub-sites": "^7.3.0",
-    "@esri/hub-teams": "^7.3.0",
-    "@esri/solution-common": "^0.22.4",
-    "@esri/solution-creator": "^0.22.4",
-    "@esri/solution-deployer": "^0.22.4",
-    "@esri/solution-feature-layer": "^0.22.4",
-    "@esri/solution-file": "^0.22.4",
-    "@esri/solution-form": "^0.22.4",
-    "@esri/solution-group": "^0.22.4",
-    "@esri/solution-hub-types": "^0.22.4",
-    "@esri/solution-simple-types": "^0.22.4",
-    "@esri/solution-storymap": "^0.22.4",
-    "@esri/solution-viewer": "^0.22.4",
-    "@esri/solution-web-experience": "^0.22.4",
-=======
-    "@esri/arcgis-rest-auth": "^3.0.2",
-    "@esri/arcgis-rest-feature-layer": "^3.0.2",
-    "@esri/arcgis-rest-portal": "^3.0.2",
-    "@esri/arcgis-rest-request": "^3.0.2",
-    "@esri/arcgis-rest-service-admin": "^3.0.2",
     "@esri/hub-common": "^8.0.0",
     "@esri/hub-initiatives": "^8.0.0",
     "@esri/hub-sites": "^8.0.0",
@@ -58,8 +31,8 @@
     "@esri/solution-hub-types": "^0.22.8",
     "@esri/solution-simple-types": "^0.22.8",
     "@esri/solution-storymap": "^0.22.8",
+    "@esri/solution-viewer": "^0.22.8",
     "@esri/solution-web-experience": "^0.22.8",
->>>>>>> 5303e6b0
     "adlib": "3.0.7"
   },
   "scripts": {
