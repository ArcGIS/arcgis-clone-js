{
  "name": "copySolutions",
  "version": "0.16.6",
  "private": true,
  "description": "Example App for solutions.js common: Copies an ArcGIS Online solution from one organization to another.",
  "main": "main.js",
  "author": "",
  "license": "Apache-2.0",
  "scripts": {
    "build": "tsc -p ./tsconfig.json --outDir ./dist --declaration",
    "start": "http-server ."
  },
  "devDependencies": {
    "http-server": "0.12.3",
    "typescript": "^3.9.5"
  },
  "dependencies": {
    "@esri/arcgis-rest-auth": "^2.13.2",
    "@esri/arcgis-rest-feature-layer": "^2.13.2",
    "@esri/arcgis-rest-portal": "^2.13.2",
    "@esri/arcgis-rest-request": "^2.13.2",
    "@esri/arcgis-rest-service-admin": "^2.13.2",
    "@esri/arcgis-rest-types": "^2.13.2",
    "@esri/hub-common": "^4.0.0",
    "@esri/hub-initiatives": "^4.0.0",
    "@esri/hub-sites": "^4.0.0",
<<<<<<< HEAD
    "@esri/solution-common": "^0.16.5",
    "jszip": "^3.4.0",
=======
    "@esri/solution-common": "^0.16.6",
>>>>>>> 33903aa9
    "tslib": "^1.13.0"
  }
}<|MERGE_RESOLUTION|>--- conflicted
+++ resolved
@@ -24,12 +24,8 @@
     "@esri/hub-common": "^4.0.0",
     "@esri/hub-initiatives": "^4.0.0",
     "@esri/hub-sites": "^4.0.0",
-<<<<<<< HEAD
-    "@esri/solution-common": "^0.16.5",
+    "@esri/solution-common": "^0.16.6",
     "jszip": "^3.4.0",
-=======
-    "@esri/solution-common": "^0.16.6",
->>>>>>> 33903aa9
     "tslib": "^1.13.0"
   }
 }