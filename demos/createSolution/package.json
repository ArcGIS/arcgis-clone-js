{
  "name": "createSolution",
  "version": "0.16.3",
  "private": true,
  "description": "Example App for solutions.js creator: Creates a solution using the AGO id of an item or a group.",
  "main": "main.js",
  "author": "",
  "license": "Apache-2.0",
  "scripts": {
    "build": "tsc -p ./tsconfig.json --outDir ./dist --declaration",
    "start": "http-server ."
  },
  "devDependencies": {
    "@esri/arcgis-rest-auth": "^2.13.1",
    "@esri/arcgis-rest-feature-layer": "^2.13.1",
    "@esri/arcgis-rest-portal": "^2.13.1",
    "@esri/arcgis-rest-request": "^2.13.1",
    "@esri/arcgis-rest-service-admin": "^2.13.1",
    "@esri/hub-common": "^4.2.0",
    "@esri/hub-initiatives": "^4.2.0",
    "@esri/hub-sites": "^4.2.0",
    "@esri/solution-common": "^0.16.3",
    "@esri/solution-creator": "^0.16.3",
    "@esri/solution-deployer": "^0.16.3",
    "@esri/solution-feature-layer": "^0.16.3",
    "@esri/solution-file": "^0.16.3",
    "@esri/solution-form": "^0.16.3",
    "@esri/solution-group": "^0.16.3",
    "@esri/solution-hub-types": "^0.16.3",
    "@esri/solution-simple-types": "^0.16.3",
    "@esri/solution-storymap": "^0.16.3",
    "@esri/solution-web-experience": "^0.16.3",
    "http-server": "0.12.3",
    "rollup": "^1.22.0",
    "typescript": "^3.9.3"
  },
<<<<<<< HEAD
  "peerDependencies": {
    "@esri/arcgis-rest-auth": "^2.13.1",
    "@esri/arcgis-rest-feature-layer": "^2.13.1",
    "@esri/arcgis-rest-portal": "^2.13.1",
    "@esri/arcgis-rest-request": "^2.13.1",
    "@esri/arcgis-rest-service-admin": "^2.13.1",
    "@esri/hub-common": "^4.2.0",
    "@esri/hub-initiatives": "^4.2.0",
    "@esri/hub-sites": "^4.2.0",
    "@esri/solution-common": "^0.16.3",
    "@esri/solution-creator": "^0.16.3",
    "@esri/solution-deployer": "^0.16.3",
    "@esri/solution-feature-layer": "^0.16.3",
    "@esri/solution-file": "^0.16.3",
    "@esri/solution-form": "^0.16.3",
    "@esri/solution-group": "^0.16.3",
    "@esri/solution-hub-types": "^0.16.3",
    "@esri/solution-simple-types": "^0.16.3",
    "@esri/solution-storymap": "^0.16.3"
  },
=======
>>>>>>> cd7c5ea6
  "dependencies": {
    "tslib": "^1.10.0"
  }
}<|MERGE_RESOLUTION|>--- conflicted
+++ resolved
@@ -11,11 +11,11 @@
     "start": "http-server ."
   },
   "devDependencies": {
-    "@esri/arcgis-rest-auth": "^2.13.1",
-    "@esri/arcgis-rest-feature-layer": "^2.13.1",
-    "@esri/arcgis-rest-portal": "^2.13.1",
-    "@esri/arcgis-rest-request": "^2.13.1",
-    "@esri/arcgis-rest-service-admin": "^2.13.1",
+    "@esri/arcgis-rest-auth": "^2.11.0",
+    "@esri/arcgis-rest-feature-layer": "^2.11.0",
+    "@esri/arcgis-rest-portal": "^2.11.0",
+    "@esri/arcgis-rest-request": "^2.11.0",
+    "@esri/arcgis-rest-service-admin": "^2.11.0",
     "@esri/hub-common": "^4.2.0",
     "@esri/hub-initiatives": "^4.2.0",
     "@esri/hub-sites": "^4.2.0",
@@ -34,29 +34,6 @@
     "rollup": "^1.22.0",
     "typescript": "^3.9.3"
   },
-<<<<<<< HEAD
-  "peerDependencies": {
-    "@esri/arcgis-rest-auth": "^2.13.1",
-    "@esri/arcgis-rest-feature-layer": "^2.13.1",
-    "@esri/arcgis-rest-portal": "^2.13.1",
-    "@esri/arcgis-rest-request": "^2.13.1",
-    "@esri/arcgis-rest-service-admin": "^2.13.1",
-    "@esri/hub-common": "^4.2.0",
-    "@esri/hub-initiatives": "^4.2.0",
-    "@esri/hub-sites": "^4.2.0",
-    "@esri/solution-common": "^0.16.3",
-    "@esri/solution-creator": "^0.16.3",
-    "@esri/solution-deployer": "^0.16.3",
-    "@esri/solution-feature-layer": "^0.16.3",
-    "@esri/solution-file": "^0.16.3",
-    "@esri/solution-form": "^0.16.3",
-    "@esri/solution-group": "^0.16.3",
-    "@esri/solution-hub-types": "^0.16.3",
-    "@esri/solution-simple-types": "^0.16.3",
-    "@esri/solution-storymap": "^0.16.3"
-  },
-=======
->>>>>>> cd7c5ea6
   "dependencies": {
     "tslib": "^1.10.0"
   }
