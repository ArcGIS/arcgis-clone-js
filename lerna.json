{
  "lerna": "2.8.0",
  "packages": [
    "packages/**",
    "demos/"
  ],
<<<<<<< HEAD
  "version": "0.21.2"
=======
  "version": "0.21.3"
>>>>>>> 8bcb6149
}<|MERGE_RESOLUTION|>--- conflicted
+++ resolved
@@ -4,9 +4,5 @@
     "packages/**",
     "demos/"
   ],
-<<<<<<< HEAD
-  "version": "0.21.2"
-=======
   "version": "0.21.3"
->>>>>>> 8bcb6149
 }