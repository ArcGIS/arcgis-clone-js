--- conflicted
+++ resolved
@@ -68,16 +68,12 @@
 
 10. Commit and push the changed files in the repo: CHANGELOG.md, lerna.json, package.json, package-lock.json files. (While the publishing step will do the commit for you, lerna doesn't notice the package.json changes and doesn't publish correctly.) This is just an intermediate publishing step and should not be labeled or tagged for the release.
 
-<<<<<<< HEAD
-12. Switch to the `master` branch and merge in the `release` branch, but without committing it.
+11. Switch to the `master` branch and merge in the `release` branch, but without committing it.
+
+12. Publish the release, supplying a two-factor code (e.g., from Okta Verify) when prompted. (While `release:publish` accepts a two-factor command-line parameter, the code expires by the time that publishing get around to using it and the release will not be uploaded to npmjs.)
 ```
 git merge --no-ff --no-commit release
 ```
-=======
-11. Switch to the `master` branch and merge in the `release` branch, but without committing it.
->>>>>>> 23176a2f
-
-12. Publish the release, supplying a two-factor code (e.g., from Okta Verify) when prompted. (While `release:publish` accepts a two-factor command-line parameter, the code expires by the time that publishing get around to using it and the release will not be uploaded to npmjs.)
 *Note: The last message in this step shows the error message "Error: missing required options: body", which appears to be wrong and ignorable.*
 ```
 npm run release:publish
@@ -199,4 +195,4 @@
 ```
 
 ---
-3/18/20 mkt+3/25/20 mkt